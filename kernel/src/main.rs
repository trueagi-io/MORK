--- conflicted
+++ resolved
@@ -1153,7 +1153,78 @@
     // found 0 6-cliques (expected 1) in 1288009964 µs
 }
 
-<<<<<<< HEAD
+fn bench_finite_domain() {
+    use rand::{rngs::StdRng, SeedableRng, Rng};
+    let mut rng = StdRng::from_seed([0; 32]);
+    const DS: usize = 64;
+    const SYM: [&'static str; 64] = ["䷁","䷗","䷆","䷒","䷎","䷣","䷭","䷊","䷏","䷲","䷧","䷵","䷽","䷶","䷟","䷡","䷇","䷂","䷜","䷻","䷦","䷾","䷯","䷄","䷬","䷐","䷮","䷹","䷞","䷰","䷛","䷪","䷖","䷚","䷃","䷨","䷳","䷕","䷑","䷙","䷢","䷔","䷿","䷥","䷷","䷝","䷱","䷍","䷓","䷩","䷺","䷼","䷴","䷤","䷸","䷈","䷋","䷘","䷅","䷉","䷠","䷌","䷫","䷀"];
+    // const SYM: [&'static str; 64] = ["À", "Á", "Â", "Ã", "Ä", "Å", "Æ", "Ç", "È", "É", "Ê", "Ë", "Ì", "Í", "Î", "Ï", "Ð", "Ñ", "Ò", "Ó", "Ô", "Õ", "Ö", "×", "Ø", "Ù", "Ú", "Û", "Ü", "Ý", "Þ", "ß", "à", "á", "â", "ã", "ä", "å", "æ", "ç", "è", "é", "ê", "ë", "ì", "í", "î", "ï", "ð", "ñ", "ò", "ó", "ô", "õ", "ö", "÷", "ø", "ù", "ú", "û", "ü", "ý", "þ", "ÿ"];
+
+    fn uop<F : Fn(usize) -> usize>(sym: &str, f: F) -> String {
+        let mut s = String::new();
+        for x in 0..DS {
+            let z = f(x);
+            if z == usize::MAX { continue }
+            s.push_str(format!("({} {} = {})\n", sym, SYM[x], SYM[z]).as_str());
+        }
+        s
+    }
+
+    fn bop<F : Fn(usize, usize) -> usize>(sym: &str, f: F) -> String {
+        let mut s = String::new();
+        for x in 0..DS {
+            for y in 0..DS {
+                let z = f(x, y);
+                if z == usize::MAX { continue }
+                s.push_str(format!("({} {} {} = {})\n", SYM[x], sym, SYM[y], SYM[z]).as_str());
+            }
+        }
+        s
+    }
+
+    let mut s = Space::new();
+
+    let sq = uop("²", |x| (x * x) % DS);
+    let sqrt = uop("√", |x| x.isqrt());
+
+    let add = bop("+", |x, y| (x + y) % DS);
+    let sub = bop("-", |x, y| ((DS + x) - y) % DS);
+    let mul = bop("*", |x, y| (x * y) % DS);
+    let div = bop("/", |x, y| if y == 0 { usize::MAX } else { x / y });
+    let join = bop("\\/", |x, y| x.max(y));
+    let meet = bop("/\\", |x, y| x.min(y));
+
+    let adds = bop("+s", |x, y| if x + y < DS { x + y } else { DS - 1 });
+    let muls = bop("*s", |x, y| if x * y < DS { x * y } else { DS - 1 });
+
+    let ops = [sq, sqrt, add, sub, mul, div, join, meet, adds, muls].concat();
+
+    s.load_sexpr(ops.as_bytes(), expr!(s, "$"), expr!(s, "_1"));
+
+    let mut args = String::new(); // e.g. (args ䷽ ䷣ ䷜ ䷣)
+    for i in 0..10_000 {
+        let x0 = rng.random_range(0..DS);
+        let x1 = rng.random_range(0..DS);
+        let y0 = rng.random_range(0..DS);
+        let y1 = rng.random_range(0..DS);
+        args.push_str(format!("(args {} {} {} {})", SYM[x0], SYM[x1], SYM[y0], SYM[y1]).as_str())
+    }
+    s.load_sexpr(args.as_bytes(), expr!(s, "$"), expr!(s, "_1"));
+
+    s.load_sexpr(r"(exec 0 (, (args $x0 $y0 $x1 $y1) ($x0 /\ $x1 = $xl) ($x0 \/ $x1 = $xh) ($y0 /\ $y1 = $yl) ($y0 \/ $y1 = $yh) ($xh - $xl = $dx) ($yh - $yl = $dy) (² $dx = $dx2) (² $dy = $dy2) ($dx2 + $dy2 = $d2) (√ $d2 = $d)) (, (res $d)))".as_bytes(), expr!(s, "$"), expr!(s, "_1")).unwrap();
+    let t0 = Instant::now();
+    s.metta_calculus(1);
+    let t1 = Instant::now();
+
+    let mut v = vec![];
+    // s.dump_all_sexpr(&mut v).unwrap();
+    s.dump_sexpr(expr!(s, "[2] res $"), expr!(s, "_1"), &mut v);
+    let res = String::from_utf8(v).unwrap();
+
+    println!("{}", s.btm.val_count());
+    println!("{res} in {} µs", t1.duration_since(t0).as_micros());
+}
+
 #[cfg(all(feature = "nightly"))]
 fn json_upaths_smoke() {
     let test = r#"{
@@ -1221,79 +1292,8 @@
     // writing out unordered .paths file "G37S-9NQ.upaths"
     // Ok(SerializationStats { bytes_out: 1415053, bytes_in: 12346358, path_count: 224769 })
     // written 224769 in 193 ms
-=======
-fn bench_finite_domain() {
-    use rand::{rngs::StdRng, SeedableRng, Rng};
-    let mut rng = StdRng::from_seed([0; 32]);
-    const DS: usize = 64;
-    const SYM: [&'static str; 64] = ["䷁","䷗","䷆","䷒","䷎","䷣","䷭","䷊","䷏","䷲","䷧","䷵","䷽","䷶","䷟","䷡","䷇","䷂","䷜","䷻","䷦","䷾","䷯","䷄","䷬","䷐","䷮","䷹","䷞","䷰","䷛","䷪","䷖","䷚","䷃","䷨","䷳","䷕","䷑","䷙","䷢","䷔","䷿","䷥","䷷","䷝","䷱","䷍","䷓","䷩","䷺","䷼","䷴","䷤","䷸","䷈","䷋","䷘","䷅","䷉","䷠","䷌","䷫","䷀"];
-    // const SYM: [&'static str; 64] = ["À", "Á", "Â", "Ã", "Ä", "Å", "Æ", "Ç", "È", "É", "Ê", "Ë", "Ì", "Í", "Î", "Ï", "Ð", "Ñ", "Ò", "Ó", "Ô", "Õ", "Ö", "×", "Ø", "Ù", "Ú", "Û", "Ü", "Ý", "Þ", "ß", "à", "á", "â", "ã", "ä", "å", "æ", "ç", "è", "é", "ê", "ë", "ì", "í", "î", "ï", "ð", "ñ", "ò", "ó", "ô", "õ", "ö", "÷", "ø", "ù", "ú", "û", "ü", "ý", "þ", "ÿ"];
-
-    fn uop<F : Fn(usize) -> usize>(sym: &str, f: F) -> String {
-        let mut s = String::new();
-        for x in 0..DS {
-            let z = f(x);
-            if z == usize::MAX { continue }
-            s.push_str(format!("({} {} = {})\n", sym, SYM[x], SYM[z]).as_str());
-        }
-        s
-    }
-
-    fn bop<F : Fn(usize, usize) -> usize>(sym: &str, f: F) -> String {
-        let mut s = String::new();
-        for x in 0..DS {
-            for y in 0..DS {
-                let z = f(x, y);
-                if z == usize::MAX { continue }
-                s.push_str(format!("({} {} {} = {})\n", SYM[x], sym, SYM[y], SYM[z]).as_str());
-            }
-        }
-        s
-    }
-
-    let mut s = Space::new();
-
-    let sq = uop("²", |x| (x * x) % DS);
-    let sqrt = uop("√", |x| x.isqrt());
-
-    let add = bop("+", |x, y| (x + y) % DS);
-    let sub = bop("-", |x, y| ((DS + x) - y) % DS);
-    let mul = bop("*", |x, y| (x * y) % DS);
-    let div = bop("/", |x, y| if y == 0 { usize::MAX } else { x / y });
-    let join = bop("\\/", |x, y| x.max(y));
-    let meet = bop("/\\", |x, y| x.min(y));
-
-    let adds = bop("+s", |x, y| if x + y < DS { x + y } else { DS - 1 });
-    let muls = bop("*s", |x, y| if x * y < DS { x * y } else { DS - 1 });
-
-    let ops = [sq, sqrt, add, sub, mul, div, join, meet, adds, muls].concat();
-    
-    s.load_sexpr(ops.as_bytes(), expr!(s, "$"), expr!(s, "_1"));
-    
-    let mut args = String::new(); // e.g. (args ䷽ ䷣ ䷜ ䷣)
-    for i in 0..10_000 {
-        let x0 = rng.random_range(0..DS);
-        let x1 = rng.random_range(0..DS);
-        let y0 = rng.random_range(0..DS);
-        let y1 = rng.random_range(0..DS);
-        args.push_str(format!("(args {} {} {} {})", SYM[x0], SYM[x1], SYM[y0], SYM[y1]).as_str())
-    }
-    s.load_sexpr(args.as_bytes(), expr!(s, "$"), expr!(s, "_1"));
-    
-    s.load_sexpr(r"(exec 0 (, (args $x0 $y0 $x1 $y1) ($x0 /\ $x1 = $xl) ($x0 \/ $x1 = $xh) ($y0 /\ $y1 = $yl) ($y0 \/ $y1 = $yh) ($xh - $xl = $dx) ($yh - $yl = $dy) (² $dx = $dx2) (² $dy = $dy2) ($dx2 + $dy2 = $d2) (√ $d2 = $d)) (, (res $d)))".as_bytes(), expr!(s, "$"), expr!(s, "_1")).unwrap();
-    let t0 = Instant::now();
-    s.metta_calculus(1);
-    let t1 = Instant::now();
-
-    let mut v = vec![];
-    // s.dump_all_sexpr(&mut v).unwrap();
-    s.dump_sexpr(expr!(s, "[2] res $"), expr!(s, "_1"), &mut v);
-    let res = String::from_utf8(v).unwrap();
-
-    println!("{}", s.btm.val_count());
-    println!("{res} in {} µs", t1.duration_since(t0).as_micros());
->>>>>>> 08ab1de7
-}
+}
+
 
 fn main() {
     env_logger::init();
@@ -1325,23 +1325,12 @@
     // lens_aunt();
     // lens_composition();
 
-    // match_case();
-
     // bench_transitive_no_unify(50000, 1000000);
-<<<<<<< HEAD
-    // bench_clique_no_unify(200, 3600, 5);
-
-    #[cfg(all(feature = "nightly"))]
-    json_upaths_smoke();
-    // let mut args: Vec<_> = std::env::args().collect();
-    // json_upaths(args[1].as_str(), args[2].as_str());
-    #[cfg(all(feature = "nightly"))]
-    json_upaths("/home/adam/Downloads/G37S-9NQ.json", "G37S-9NQ.upaths");
-=======
     // bench_clique_no_unify(200, 3600, 6);
-    bench_finite_domain();
-
->>>>>>> 08ab1de7
+    // bench_finite_domain();
+
+    // #[cfg(all(feature = "nightly"))]
+    // json_upaths_smoke();
     return;
 
     let mut s = Space::new();
