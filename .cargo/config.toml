
[build]
#rustflags = "-C opt-level=3 -C target-cpu=native -C lto=fat -C embed-bitcode=yes -Z dylib-lto"
<<<<<<< HEAD
rustflags = ["--emit", "asm", "-C", "target-cpu=native"]
=======
rustflags = ["--emit", "asm", "-C", "opt-level=3", "-C", "target-cpu=native"]

# this allows tests to reference files datasets from the workspace root instead of being forced to work backwards
[env]
CARGO_WORKSPACE_DIR = { value = "", relative = true }
>>>>>>> e8c0b593
<|MERGE_RESOLUTION|>--- conflicted
+++ resolved
@@ -1,12 +1,8 @@
 
 [build]
 #rustflags = "-C opt-level=3 -C target-cpu=native -C lto=fat -C embed-bitcode=yes -Z dylib-lto"
-<<<<<<< HEAD
 rustflags = ["--emit", "asm", "-C", "target-cpu=native"]
-=======
-rustflags = ["--emit", "asm", "-C", "opt-level=3", "-C", "target-cpu=native"]
 
 # this allows tests to reference files datasets from the workspace root instead of being forced to work backwards
 [env]
-CARGO_WORKSPACE_DIR = { value = "", relative = true }
->>>>>>> e8c0b593
+CARGO_WORKSPACE_DIR = { value = "", relative = true }