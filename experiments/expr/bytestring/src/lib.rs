
#[allow(unused_imports)]
use std::{
    fmt::{format, Debug, Formatter, Write}, 
    mem, 
    ops::{self, ControlFlow}, 
    ptr::{self, null, null_mut, slice_from_raw_parts, slice_from_raw_parts_mut}
};
<<<<<<< HEAD
use std::collections::{HashMap, HashSet};
=======
use std::collections::BTreeMap;
use std::hash::Hasher;
use gxhash::{HashSet, HashSetExt, HashMap, HashMapExt};
>>>>>>> f026d96d
use smallvec::SmallVec;

/// Used instead of the '?' operator, but can work inside of const functions
macro_rules! const_try {
    ($expr:expr) => {
        match $expr {
            Ok(val) => val,
            Err(err) => return Err(err),
        }
    };
}

/// An error condition that may be encountered when trying to represent an expression as a path
pub enum EncodeError {
    InvalidSymbolSize,
    TooManyVars,
    ArityTooLong,
}

impl Debug for EncodeError {
    fn fmt(&self, f: &mut Formatter<'_>) -> std::fmt::Result {
        match self {
            Self::InvalidSymbolSize => write!(f, "InvalidSymbolSize"),
            Self::TooManyVars => write!(f, "TooManyVars"),
            Self::ArityTooLong => write!(f, "ArityTooLong"),
        }
    }
}

#[derive(Copy, Clone, Debug)]
pub struct Breadcrumb {
    parent: u32,
    arity: u8,
    seen: u8,
}

#[derive(PartialEq, Copy, Clone, Debug)]
pub enum Tag {
    NewVar, // $
    VarRef(u8), // _1 .. _63
    SymbolSize(u8), // "" "." ".." .. "... x63"
    //                < 64 bytes
    Arity(u8), // [0] ... [63]
    // U64,
}

impl Tag {

    /// Encodes a `Tag` as a `u8`
    ///
    /// ### Examples
    /// [2] <u64> '8 0 0 0 1 2
    /// [2] shortStr '19 a d a ...
    ///
    /// [2] <u64> '8 0 0 0 1 2
    ///
    /// [2] 64bytes [2] 64bytes [2] ... [2] 64bytes 64bytes
    /// [63] 64bytes 64bytes 62x.. 64bytes [63] 64bytes 62x.. 64bytes [63] ... [63] ...
    ///
    /// Discrimination <-> Compression
    /// High discrimination +speed -memory
    /// - classify "be unique" as soon as possible
    /// - bring discriminating information to the front (tags)
    /// High compression -speed +memory
    /// - stay shared as long as possible
    /// - bring shared information to the front (bulk)
    ///
    pub const fn encode_as_byte(self) -> Result<u8, EncodeError> {
        match self {
            Tag::NewVar => { Ok( 0b1100_0000 | 0 ) }
            Tag::SymbolSize(s) => if s > 0 && s < 64 {
                Ok( 0b1100_0000 | s )
            } else {
                Err(EncodeError::InvalidSymbolSize)
            },
            Tag::VarRef(i) => if i < 64 {
                Ok( 0b1000_0000 | i )
            } else {
                Err(EncodeError::TooManyVars)
            },
            Tag::Arity(a) => if a < 64 {
                Ok( 0b0000_0000 | a )
            } else {
                Err(EncodeError::ArityTooLong)
            }
        }
    }

    /// Same behavior as [Tag::encode_as_byte] but panics on errors
    pub const fn byte(self) -> u8 {
        match self.encode_as_byte() {
            Ok(byte) => byte,
            Err(_) => panic!("Encode error")
        }
    }
}

pub fn byte_item(b: u8) -> Tag {
    if b == 0b1100_0000 { return Tag::NewVar; }
    else if (b & 0b1100_0000) == 0b1100_0000 { return Tag::SymbolSize(b & 0b0011_1111) }
    else if (b & 0b1100_0000) == 0b1000_0000 { return Tag::VarRef(b & 0b0011_1111) }
    else if (b & 0b1100_0000) == 0b0000_0000 { return Tag::Arity(b & 0b0011_1111) }
    else { panic!("reserved {}", b) }
}

pub const fn maybe_byte_item(b: u8) -> Result<Tag, u8> {
    if b == 0b1100_0000 { return Ok(Tag::NewVar); }
    else if (b & 0b1100_0000) == 0b1100_0000 { return Ok(Tag::SymbolSize(b & 0b0011_1111)) }
    else if (b & 0b1100_0000) == 0b1000_0000 { return Ok(Tag::VarRef(b & 0b0011_1111)) }
    else if (b & 0b1100_0000) == 0b0000_0000 { return Ok(Tag::Arity(b & 0b0011_1111)) }
    else { return Err(b) }
}

// pub fn str_item(ptr: *mut u8) -> (usize, Result<Tag, &[u8]>) {
//     let offset = 0;
//     loop {
//         match unsafe { *ptr.byte_add(offset) } {
//             '[' => {
//                 offset += 1;
//                 let i: u8 = match unsafe { *ptr.byte_add(offset) } {
//                     '0' => 0, '1' => 1, '2' => 2, '3' => 3, '4' => 4,
//                     '5' => 5, '6' => 6, '7' => 7, '8' => 8, '9' => 9,
//                     _ => { panic!() }
//                 };
//                 offset += 1;
//                 i = match unsafe { *ptr.byte_add(offset) } {
//                     '0' => 10*i + 0, '1' => 10*i + 1, '2' => 10*i + 2, '3' => 10*i + 3, '4' => 10*i + 4,
//                     '5' => 10*i + 5, '6' => 10*i + 6, '7' => 10*i + 7, '8' => 10*i + 8, '9' => 10*i + 9,
//                     ']' => { return (offset, Ok(Tag::Arity(i))); },
//                     _ => { panic!() }
//                 };
//                 offset += 1;
//                 match unsafe { *ptr.byte_add(offset) } {
//                     ']' => { return (offset, Ok(Tag::Arity(i))); },
//                     _ => { panic!() }
//                 };
//             }
//             '(' => {
//                 offset += 1;
//                 let i: u8 = match unsafe { *ptr.byte_add(offset) } {
//                     '0' => 0, '1' => 1, '2' => 2, '3' => 3, '4' => 4,
//                     '5' => 5, '6' => 6, '7' => 7, '8' => 8, '9' => 9,
//                     _ => { panic!() }
//                 };
//                 offset += 1;
//                 i = match unsafe { *ptr.byte_add(offset) } {
//                     '0' => 10*i + 0, '1' => 10*i + 1, '2' => 10*i + 2, '3' => 10*i + 3, '4' => 10*i + 4,
//                     '5' => 10*i + 5, '6' => 10*i + 6, '7' => 10*i + 7, '8' => 10*i + 8, '9' => 10*i + 9,
//                     ')' => { return (offset, Ok(Tag::SymbolSize(i))); },
//                     _ => { panic!() }
//                 };
//                 offset += 1;
//                 match unsafe { *ptr.byte_add(offset) } {
//                     ')' => { return (offset, Ok(Tag::SymbolSize(i))); },
//                     _ => { panic!() }
//                 };
//             }
//         }
//     }
// }

#[derive(Clone, Copy)]
#[repr(transparent)]
pub struct Expr {
    pub ptr: *mut u8,
}

/// An owned object with an `Expr` interface
#[derive(Clone, PartialEq, Eq)]
pub struct OwnedExpr (Box<[u8]>);

#[derive(Clone, Debug)]
pub enum ExtractFailure {
    IntroducedVar(),
    RecurrentVar(u8),
    RefMismatch(u8, u8),
    RefSymbolEarlyMismatch(u8, u8, u8),
    RefSymbolMismatch(u8, Vec<u8>, Vec<u8>),
    RefTypeMismatch(u8, Tag, Tag),
    RefExprEarlyMismatch(u8, u8, u8),
    RefExprMismatch(u8, Vec<u8>, Vec<u8>),
    ExprEarlyMismatch(u8, u8),
    SymbolEarlyMismatch(u8, u8),
    SymbolMismatch(Vec<u8>, Vec<u8>),
    TypeMismatch(Tag, Tag)
}
use ExtractFailure::*;

#[macro_export]
macro_rules! traverse {
    ($t1:ty, $t2:ty, $x:expr, $new_var:expr, $var_ref:expr, $symbol:expr, $zero:expr, $add:expr, $finalize:expr) => {{
        struct AnonTraversal {}
        impl Traversal<$t1, $t2> for AnonTraversal {
            #[inline(always)] fn new_var(&mut self, offset: usize) -> $t2 { ($new_var)(offset) }
            #[inline(always)] fn var_ref(&mut self, offset: usize, i: u8) -> $t2 { ($var_ref)(offset, i) }
            #[inline(always)] fn symbol(&mut self, offset: usize, s: &[u8]) -> $t2 { ($symbol)(offset, s) }
            #[inline(always)] fn zero(&mut self, offset: usize, a: u8) -> $t1 { ($zero)(offset, a) }
            #[inline(always)] fn add(&mut self, offset: usize, acc: $t1, sub: $t2) -> $t1 { ($add)(offset, acc, sub) }
            #[inline(always)] fn finalize(&mut self, offset: usize, acc: $t1) -> $t2 { ($finalize)(offset, acc) }
        }

        execute_loop(&mut AnonTraversal{}, $x, 0).1
    }};
}

#[macro_export]
macro_rules! traverseh {
    ($t1:ty, $t2:ty, $t3:ty, $x:expr, $v0:expr, $new_var:expr, $var_ref:expr, $symbol:expr, $zero:expr, $add:expr, $finalize:expr) => {{
        struct AnonTraversal{ v: $t3 }
        impl $crate::Traversal<$t1, $t2> for AnonTraversal {
            #[inline(always)] fn new_var(&mut self, offset: usize) -> $t2 { ($new_var)(&mut self.v, offset) }
            #[inline(always)] fn var_ref(&mut self, offset: usize, i: u8) -> $t2 { ($var_ref)(&mut self.v, offset, i) }
            #[inline(always)] fn symbol(&mut self, offset: usize, s: &[u8]) -> $t2 { ($symbol)(&mut self.v, offset, s) }
            #[inline(always)] fn zero(&mut self, offset: usize, a: u8) -> $t1 { ($zero)(&mut self.v, offset, a) }
            #[inline(always)] fn add(&mut self, offset: usize, acc: $t1, sub: $t2) -> $t1 { ($add)(&mut self.v, offset, acc, sub) }
            #[inline(always)] fn finalize(&mut self, offset: usize, acc: $t1) -> $t2 { ($finalize)(&mut self.v, offset, acc) }
        }

        let mut traversal = AnonTraversal{ v: $v0 };
        let result = $crate::execute_loop(&mut traversal, $x, 0).1;
        (traversal.v, result)
    }};
}

impl Expr {
    pub fn span(self) -> *const [u8] {
        if self.ptr.is_null() { slice_from_raw_parts(null(), 0) }
        else {
            let mut ez = ExprZipper::new(self);
            loop {
                if !ez.next() {
                    return ez.finish_span();
                }
            }
        }
    }

    pub fn size(self) -> usize {
        traverse!(usize, usize, self, |_| 1, |_, _| 1, |_, _| 1, |_, _| 1, |_, x, y| x + y, |_, x| x)
    }

    pub fn leaves(self) -> usize {
        traverse!(usize, usize, self, |_| 1, |_, _| 1, |_, _| 1, |_, _| 0, |_, x, y| x + y, |_, x| x)
    }

    pub fn expressions(self) -> usize {
        traverse!(usize, usize, self, |_| 0, |_, _| 0, |_, _| 0, |_, _| 1, |_, x, y| x + y, |_, x| x)
    }

    pub fn symbols(self) -> usize {
        traverse!(usize, usize, self, |_| 0, |_, _| 0, |_, _| 1, |_, _| 0, |_, x, y| x + y, |_, x| x)
    }

    pub fn newvars(self) -> usize {
        traverse!(usize, usize, self, |_| 1, |_, _| 0, |_, _| 0, |_, _| 0, |_, x, y| x + y, |_, x| x)
    }

    pub fn references(self) -> usize {
        traverse!(usize, usize, self, |_| 0, |_, _| 1, |_, _| 0, |_, _| 0, |_, x, y| x + y, |_, x| x)
    }

    pub fn forward_references(self, at: u8) -> usize {
        traverseh!(usize, usize, u64, self, if at > 0 { (!0u64) >> (64 - at) } else { 0 },
            |c: &mut u64, _| { *c |= 1u64 << ((*c).trailing_ones()); 0 }, |c: &mut u64, _, r| if (1u64 << r) & *c == 0 { *c |= 1u64 << r; 1 } else { 0 }, |_, _, _| 0, |_, _, _| 0, |_, _, x, y| x + y, |_, _, x| x).1
    }

    pub fn variables(self) -> usize {
        traverse!(usize, usize, self, |_| 1, |_, _| 1, |_, _| 0, |_, _| 0, |_, x, y| x + y, |_, x| x)
    }

    pub fn max_arity(self) -> Option<u8> {
        traverse!(u8, Option<u8>, self, |_| None, |_, _| None, |_, _| None, |_, a| a, |_, x, y: Option<u8>| u8::max(x, y.unwrap_or(0)), |_, x| Some(x))
    }

    pub fn has_unbound(self) -> bool {
        // Doesn't work for some odd reason
        // std::panic::catch_unwind(|| traverseh!((), (), u8, self, 0,
        //     |c: &mut u8, _| { *c += 1; }, |c: &mut u8, _, r| { if r >= *c { panic!(); } }, |_, _, _| (), |_, _, _| (), |_, _, _, _| (), |_, _, _| ())
        // ).is_err()
        // traverseh!(ops::ControlFlow<(), ()>, ops::ControlFlow<(), ()>, u8, self, 0,
        //     |c: &mut u8, _| { *c += 1; ControlFlow::Continue(()) }, |c: &mut u8, _, r| { if r >= *c { ControlFlow::Break(()) } else { ControlFlow::Continue(()) } }, |_, _, _| ControlFlow::Continue(()), |_, _, _| ControlFlow::Continue(()), |_, _, l, r| { r?; l }, |_, _, l| l).1.is_break()
        traverseh!(bool, bool, u8, self, 0,
            |c: &mut u8, _| { *c += 1; false }, |c: &mut u8, _, r| r >= *c, |_, _, _| false, |_, _, _| false, |_, _, x, y| x || y, |_, _, x| x).1
    }

    pub fn constant_difference(self, other: Expr) -> Option<usize> {
        let mut ez = ExprZipper::new(self);
        let mut oz = ExprZipper::new(other);
        loop {
            match (ez.item(), oz.item()) {
                (Ok(Tag::NewVar), Ok(Tag::NewVar)) => {
                    if !ez.next() {
                        assert!(!oz.next());
                        return None
                    }
                    assert!(oz.next());
                }
                (Ok(Tag::NewVar), Ok(Tag::VarRef(i))) => {
                    if !ez.next() {
                        assert!(!oz.next());
                        return None
                    }
                    assert!(oz.next());
                }
                (Ok(Tag::VarRef(i)), Ok(Tag::NewVar)) => {
                    if !ez.next() {
                        assert!(!oz.next());
                        return None
                    }
                    assert!(oz.next());
                }
                (Ok(Tag::VarRef(i)), Ok(Tag::VarRef(j))) => {
                    if !ez.next() {
                        assert!(!oz.next());
                        return None
                    }
                    assert!(oz.next());
                }
                (Ok(Tag::NewVar), Err(_)) => {
                    if !ez.next() {
                        assert!(!oz.next());
                        return None
                    }
                    assert!(oz.next());
                }
                (Ok(Tag::VarRef(_)), Err(_)) => {
                    if !ez.next() {
                        assert!(!oz.next());
                        return None
                    }
                    assert!(oz.next());
                }
                (Err(_), Ok(Tag::NewVar)) => {
                    if !ez.next() {
                        assert!(!oz.next());
                        return None
                    }
                    assert!(oz.next());
                }
                (Err(_), Ok(Tag::VarRef(_))) => {
                    if !ez.next() {
                        assert!(!oz.next());
                        return None
                    }
                    assert!(oz.next());
                }
                (Ok(Tag::NewVar | Tag::VarRef(_)), Ok(Tag::Arity(k))) => {
                    // oz.next_skip();
                    // println!("other {:?}", oz.subexpr());
                    println!("self {:?}  other {:?}", ez.subexpr(), oz.subexpr());

                    if !oz.next_skip() {
                        assert!(!ez.next());
                        return None
                    }
                    assert!(ez.next());

                    println!("after: self {:?}  other {:?}", ez.subexpr(), oz.subexpr());
                }
                (Ok(Tag::Arity(k)), Ok(Tag::NewVar | Tag::VarRef(_))) => {
                    // println!("self {self:?} other {other:?}");
                    // ez.next_skip();
                    println!("self {:?}  other {:?}", ez.subexpr(), oz.subexpr());

                    if !ez.next_skip() {
                        assert!(!oz.next());
                        return None
                    }
                    // println!("{:?}", ez.subexpr());
                    assert!(oz.next());

                    println!("after: self {:?}  other {:?}", ez.subexpr(), oz.subexpr());

                }
                (Ok(Tag::Arity(i)), Ok(Tag::Arity(j))) => {
                    if i != j { return Some(ez.loc) }
                    if !ez.next() {
                        assert!(!oz.next());
                        return None
                    }
                    assert!(oz.next());
                }
                (Ok(Tag::Arity(i)), Err(_)) => {
                    println!("diff self {:?}  other {:?}", ez.subexpr(), oz.subexpr());
                    return Some(ez.loc)
                }
                (Err(_), Ok(Tag::Arity(i))) => {
                    println!("diff self {:?}  other {:?}", ez.subexpr(), oz.subexpr());
                    return Some(ez.loc)
                }
                (Err(s), Err(o)) => {
                    if *s != *o { return Some(ez.loc) }
                    if !ez.next() {
                        assert!(!oz.next());
                        return None
                    }
                    assert!(oz.next());
                }
                (Ok(Tag::SymbolSize(_)), _) => {
                    unreachable!()
                }
                (_, Ok(Tag::SymbolSize(_))) => {
                    unreachable!()
                }
            }
        }
    }

    pub fn difference(self, other: Expr) -> Option<usize> {
        let mut ez = ExprZipper::new(self);
        let mut oz = ExprZipper::new(other);
        loop {
            if ez.item() != oz.item() {
                return Some(ez.loc)
            }

            if !ez.next() {
                return None
            }
            assert!(oz.next())
        }
    }

    pub fn difference_under<F : Fn(Expr, Expr) -> bool>(self, other: Expr, under: F) -> Option<usize> {
        let mut ez = ExprZipper::new(self);
        let mut oz = ExprZipper::new(other);
        loop {
            if ez.item() != oz.item() {
                return Some(ez.loc)
            }

            if !ez.next() {
                return None
            }
            assert!(oz.next())
        }
    }

    pub fn prefix(self) -> Result<*const [u8], *const [u8]> {
        use ControlFlow::*;
        match traverse!(ControlFlow<usize, usize>, ControlFlow<usize, usize>, self,
            |o| Break(o), |o, _| Break(o), |o, _| Continue(o), |o, _| Continue(o), |_, a, n| { a?; n }, |_, a| a) {
            Break(offset) => { Ok(slice_from_raw_parts(self.ptr, offset)) } // proper prefix
            Continue(offset) => { Err(slice_from_raw_parts(self.ptr, offset)) } // full expr
        }
    }

    pub fn substitute(self, substitutions: &[Expr], oz: &mut ExprZipper) -> *const [u8] {
        let mut ez = ExprZipper::new(self);
        let mut var_count = 0;
        loop {
            match ez.tag() {
                Tag::NewVar => {
                    match unsafe { substitutions[var_count].span().as_ref() } {
                        None => { oz.write_new_var(); oz.loc += 1; }
                        Some(r) => { oz.write_move(r); }
                    }
                    var_count += 1;
                 }
                Tag::VarRef(r) => {
                    match unsafe { substitutions[r as usize].span().as_ref() } {
                        None => { oz.write_var_ref(r); oz.loc += 1; }
                        Some(r) => { oz.write_move(r); }
                    }
                }
                Tag::SymbolSize(s) => { oz.write_move(unsafe { slice_from_raw_parts(ez.root.ptr.byte_add(ez.loc), s as usize + 1).as_ref().unwrap() }); }
                Tag::Arity(_) => { unsafe { *oz.root.ptr.byte_add(oz.loc) = *ez.root.ptr.byte_add(ez.loc); oz.loc += 1; }; }
            }

            if !ez.next() {
                return ez.finish_span()
            }
        }
    }

    pub fn equate_var(self, new_var: u8, refer_to: u8, oz: &mut ExprZipper) -> *const [u8] {
        assert!(new_var > refer_to);
        let mut ez = ExprZipper::new(self);
        let mut var_count = 0;
        loop {
            match ez.tag() {
                Tag::NewVar => {
                    if new_var == var_count {
                        oz.write_var_ref(refer_to);
                        oz.loc += 1;
                    } else {
                        oz.write_new_var();
                        oz.loc += 1;
                    }
                    var_count += 1;
                }
                Tag::VarRef(r) => {
                    if new_var == r {
                        oz.write_var_ref(refer_to);
                        oz.loc += 1;
                    } else if r > new_var {
                        oz.write_var_ref(r - 1);
                        oz.loc += 1;
                    } else {
                        oz.write_var_ref(r);
                        oz.loc += 1;
                    }
                }
                Tag::SymbolSize(s) => { oz.write_move(unsafe { slice_from_raw_parts(ez.root.ptr.byte_add(ez.loc), s as usize + 1).as_ref().unwrap() }); }
                Tag::Arity(_) => { unsafe { *oz.root.ptr.byte_add(oz.loc) = *ez.root.ptr.byte_add(ez.loc); oz.loc += 1; }; }
            }

            if !ez.next() {
                return ez.finish_span()
            }
        }
    }

    pub fn equate_var_inplace(self, new_var: u8, refer_to: u8) -> *const [u8] {
        assert!(new_var >= refer_to);
        let mut ez = ExprZipper::new(self);
        let mut var_count = 0;
        loop {
            match ez.tag() {
                Tag::NewVar => {
                    if new_var == var_count {
                        ez.write_var_ref(refer_to);
                    }
                    var_count += 1;
                }
                Tag::VarRef(r) => {
                    if new_var == r {
                        ez.write_var_ref(refer_to);
                    } else if r > new_var {
                        ez.write_var_ref(r - 1);
                    }
                }
                Tag::SymbolSize(_s) => {  }
                Tag::Arity(_) => {  }
            }

            if !ez.next() {
                return ez.finish_span()
            }
        }
    }

    pub fn equate_vars_inplace(self, refers: &mut [u8]) {
        let mut ez = ExprZipper::new(self);
        let mut var_count = 0;
        let mut bound = 0;
        // println!("refers {:?}", refers);
        loop {
            match ez.tag() {
                Tag::NewVar => {
                    if refers[var_count] != 0xffu8 {
                        ez.write_var_ref(refers[var_count]);
                        bound += 1;
                    } else {
                        refers[var_count] = var_count as u8 - bound;
                    }
                    var_count += 1;
                }
                Tag::VarRef(r) => {
                    if refers[r as usize] != 0xffu8 {
                        ez.write_var_ref(refers[r as usize]);
                    } else {
                        // unreachable!()
                    }
                }
                Tag::SymbolSize(_s) => {  }
                Tag::Arity(_) => {  }
            }

            if !ez.next() {
                return
            }
        }
    }

    pub fn substitute_one_de_bruijn(self, idx: u8, substitution: Expr, oz: &mut ExprZipper) -> *const [u8] {
        let mut var: u8 = Tag::NewVar.encode_as_byte().unwrap();
        let nvs = self.newvars();
        let mut vars = vec![Expr{ ptr: &mut var }; nvs];
        vars[idx as usize] = substitution;
        self.substitute_de_bruijn(&vars[..], oz)
    }

    pub fn substitute_one_de_bruijn_future(self, r: u8, substitution: Expr, oz: &mut ExprZipper) {
        let mut sez = ExprZipper::new(substitution);
        println!("self {:?}", self);
        println!("sodbf {:?} / _{}", substitution, r+1);
        let mut wnv = 0;
        let mut nv = 0;
        let mut vr = 0;
        let mut refers = [0xffu8; 64];
        let displaced = (substitution.newvars() + substitution.forward_references(r)) as i32 - 1;
        println!("  displaced {}+{}", substitution.newvars(), substitution.forward_references(r));
        loop {
            // println!("item {} {:?}", sez.loc, sez.item());
            match sez.item() {
                Ok(Tag::VarRef(i)) => {
                    let offset = r as i32 + displaced +i as i32;
                    assert!(offset >= 0);
                    let ri = offset as usize;
                    if i > r { // in this expr or later
                        if refers[ri] != 0xff {
                            println!("present _{} to _{}", offset +1, refers[ri] + 1);
                            sez.write_var_ref(refers[ri]);
                        } else {
                            // let offset = substitution.newvars()+wnv as usize+vr as usize +i as usize;
                            if (i as i32) <= ((r as i32)+displaced+1) {
                                println!("inexpr _{} _{}", i+1, r + vr +nv+wnv +1);
                                refers[ri] = r + vr + nv+wnv;
                                // println!("{:?}", refers);
                            } else { // outside of this expr after substitution
                                println!("future _{} _{}", i +1, r + vr +nv+wnv +1);
                                refers[i as usize] = r + vr + nv+wnv;
                            }
                            // println!("offset[{}] = {}", offset, r + vr +nv+wnv);
                            sez.write_new_var();
                            wnv += 1
                        }
                    } else {
                        println!("i={} <= r={}", i+1, r+1);
                        println!("past _{} _{}", offset + 1, i+1);
                        refers[(r+vr+nv+wnv) as usize] = i;
                        sez.write_new_var();
                        vr += 1;
                    }
                }
                Ok(Tag::NewVar) => {
                    nv += 1;
                }
                Err(_) => {}
                _ => {}
            }
            if !sez.next() { break; }
        }

        let o = oz.subexpr();
        self.substitute_one_de_bruijn(r, substitution, oz);
        println!("{:?}", &refers[..]);
        println!("  intrm {:?}", serialize(oz.span()));
        o.equate_vars_inplace(&mut refers[..]);
        println!("  final {:?}", o);
    }

    pub fn substitute_de_bruijn(self, substitutions: &[Expr], oz: &mut ExprZipper) -> *const [u8] {
        let mut ez = ExprZipper::new(self);
        let mut additions = vec![0u8; substitutions.len()];
        let mut var_count = 0;
        loop {
            match ez.tag() {
                Tag::NewVar => {
                    let nvars = substitutions[var_count].shift(additions[var_count], oz);
                    var_count += 1;
                    // ideally this is something like `_mm512_mask_add_epi8(additions, ~0 << var_count, _mm512_set1_epi8(nvars), additions)`
                    // TODO reference parent and get count that way, future additions don't need to happen yet
                    for j in var_count..additions.len() { additions[j] += nvars; }
                }
                Tag::VarRef(r) => {
                    substitutions[r as usize].bind(additions[r as usize], oz);
                }
                Tag::SymbolSize(s) => { oz.write_move(unsafe { slice_from_raw_parts(ez.root.ptr.byte_add(ez.loc), s as usize + 1).as_ref().unwrap() }); }
                Tag::Arity(_) => { unsafe { *oz.root.ptr.byte_add(oz.loc) = *ez.root.ptr.byte_add(ez.loc); oz.loc += 1; }; }
            }

            if !ez.next() {
                return ez.finish_span()
            }
        }
    }


    fn bind(self, n: u8, oz: &mut ExprZipper) -> *const [u8] {
        // this.foldMap(i => Var(if i == 0 then {index += 1; -index - n} else if i > 0 then i else i - n), App(_, _))
        let mut ez = ExprZipper::new(self);
        let mut var_count = 0;
        loop {
            match ez.tag() {
                Tag::NewVar => {
                    oz.write_var_ref(n + var_count); oz.loc += 1; var_count += 1;
                }
                Tag::VarRef(i) => {
                    oz.write_var_ref(n + i); oz.loc += 1; // good
                }
                Tag::SymbolSize(s) => { oz.write_move(unsafe { slice_from_raw_parts(ez.root.ptr.byte_add(ez.loc), s as usize + 1).as_ref().unwrap() }); }
                Tag::Arity(_) => { unsafe { *oz.root.ptr.byte_add(oz.loc) = *ez.root.ptr.byte_add(ez.loc); oz.loc += 1; }; }
            }

            if !ez.next() {
                return ez.finish_span()
            }
        }
    }

    pub fn shift(self, n: u8, oz: &mut ExprZipper) -> u8 {
        // this.foldMap(i => Var(if i >= 0 then i else i - n), App(_, _))
        let mut ez = ExprZipper::new(self);
        let mut new_var = 0u8;
        loop {
            match ez.tag() {
                Tag::NewVar => { oz.write_new_var(); oz.loc += 1; new_var += 1; }
                Tag::VarRef(i) => { oz.write_var_ref(i + n); oz.loc += 1; }
                Tag::SymbolSize(s) => { oz.write_move(unsafe { slice_from_raw_parts(ez.root.ptr.byte_add(ez.loc), s as usize + 1).as_ref().unwrap() }); }
                Tag::Arity(_) => { unsafe { *oz.root.ptr.byte_add(oz.loc) = *ez.root.ptr.byte_add(ez.loc); oz.loc += 1; }; }
            }

            if !ez.next() {
                // return self.loc + match self.tag() {
                //     Tag::NewVar => { 1 }
                //     Tag::VarRef(r) => { 1 }
                //     Tag::SymbolSize(s) => { 1 + (s as usize) }
                //     Tag::Arity(a) => { unreachable!() /* expression can't end in arity */ }
                // }
                return new_var;
            }
        }
    }

    pub fn unbind(self, oz: &mut ExprZipper) -> *const [u8] {
        let mut ez = ExprZipper::new(self);
        let mut bound = [255; 64];
        let mut nvars = 0;
        loop {
            match ez.tag() {
                Tag::NewVar => { oz.write_new_var(); oz.loc += 1; nvars += 1; }
                Tag::VarRef(i) => {
                    if (i as usize) < nvars || bound[i as usize] != 255 { oz.write_var_ref(bound[i as usize]); oz.loc += 1; }
                    else { oz.write_new_var(); bound[i as usize] = nvars as u8; nvars += 1; oz.loc += 1; }
                }
                Tag::SymbolSize(s) => { oz.write_move(unsafe { slice_from_raw_parts(ez.root.ptr.byte_add(ez.loc), s as usize + 1).as_ref().unwrap() }); }
                Tag::Arity(_) => { unsafe { *oz.root.ptr.byte_add(oz.loc) = *ez.root.ptr.byte_add(ez.loc); oz.loc += 1; }; }
            }

            if !ez.next() {
                return ez.finish_span()
            }
        }
    }

    #[inline(never)]
    pub fn unifiable(self, other: Expr) -> bool {
        let mut s = vec![(ExprEnv::new(0, self), ExprEnv::new(1, other))];

        unify(s).is_ok()
    }

    pub fn unify(self, other: Expr, o: &mut ExprZipper) -> Result<(), UnificationFailure> {
        let mut s = vec![(ExprEnv::new(0, self), ExprEnv::new(1, other))];

        match unify(s) {
            Ok(bindings) => {
                /*println!("{:?}", bindings.iter().map(|(k, v)| {
                    let ov = vec![0u8; 512];
                    let o = Expr{ ptr: ov.leak().as_mut_ptr() };
                    // apply(v.n, v.v, 0, &mut ExprZipper::new(v.subsexpr()), &bindings, &mut ExprZipper::new(o), 0);
                    println!("binding {:?} +{} {}", *k, v.v, v.show());
                    // println!("output {:?}", o);
                    (*k, v.subsexpr())
                }).collect::<Vec<_>>());*/
                let mut cycled = BTreeMap::<(u8, u8), u8>::new();
                let mut stack: Vec<(u8, u8)> = vec![];
                let mut assignments: Vec<(u8, u8)> = vec![];
                apply(0, 0, 0, &mut ExprZipper::new(self), &bindings, o, &mut cycled, &mut stack, &mut assignments);
                Ok(())
            }
            Err(f) => Err(f)
        }
    }

    #[deprecated(note="please use unify")]
    pub fn unification(self, other: Expr, o: Expr) -> Result<Expr, ExtractFailure> {
        // [2][2] $ a [2] _1  a  unification
        // [2][2] b $ [2]  b _1
        //  ^ Arity-Arity, eq
        //     ^ Arity-Arity, eq
        //        ^ NewVar-rhs, lhs.substitute_de_bruijn(nvil->rhsz.subexpr()).unification(rhs)
        // [2][2] b a [2]  b  a  unification
        // [2][2] b $ [2]  b _1
        //  ^ Arity-Arity, eq
        //     ^ Arity-Arity, eq
        //        ^ Symbol-Symbol, eq
        //          ^ lhs-NewVar, lhs.unification(rhs.substitute_de_bruijn(nvir->lhsz.subexpr()))
        // [2][2] b a [2]  b  a  unification
        // [2][2] b a [2]  b  a
        //  ^ Arity-Arity, eq
        //     ^ Arity-Arity, eq
        //        ^ Symbol-Symbol, eq
        //          ^ Symbol-Symbol, eq
        //             ^ Arity-Arity, eq
        //                 ^ Symbol-Symbol, eq
        //                    ^ Symbol-Symbol, eq


        // [3] $       a _1        unification
        // [3] [2] b $ $ [2] $ _1
        //     ^ NewVar-rhs, lhs.substitute_de_bruijn(nvil->rhsz.subexpr()).unification(rhs)
        // [3] [2] b $ a [2] b _1     unification
        // [3] [2] b $ $ [2] $ _1
        //             ^ lhs-NewVar, lhs.unification(rhs.substitute_de_bruijn(nvir->lhsz.subexpr()))
        // [3] [2] b $ a [2] b _1     unification
        // [3] [2] b $ a [2] $ _1
        //                   ^ lhs-NewVar, lhs.unification(rhs.substitute_de_bruijn(nvir->lhsz.subexpr()))
        // [3] [2] b $ a [2] b _1     unification
        // [3] [2] b $ a [2] b _1


        let mut ez = ExprZipper::new(self);
        let mut iz = ExprZipper::new(other);
        let mut oz = ExprZipper::new(o);
        let mut nvi = 0;
        loop {
            match (ez.item(), iz.item()) {
                (Ok(Tag::NewVar), Ok(Tag::NewVar)) => {
                    println!("$-$");
                    let enext = ez.next(); let inext = iz.next();
                    assert_eq!(enext, inext);
                    if !enext {
                        unsafe { debug_assert_eq!(self.span().as_ref().unwrap(), other.span().as_ref().unwrap()); }
                        return Ok(self)
                    };
                    nvi += 1;
                }
                (Ok(Tag::VarRef(r1)), Ok(Tag::NewVar)) => {
                    println!("_{}-$", r1+1);
                    unsafe {
                        println!("  self  {:?}", serialize(&*self.span()));
                        println!("  other {:?}", serialize(&*other.span()));
                    }
                    println!("  osubs _{} == _{}", nvi + 1, r1+1);
                    other.equate_var_inplace(nvi, r1);
                    unsafe {
                        println!("  other  {:?}", serialize(&*self.span()));
                    }
                    return self.unification(other, o)
                }
                (_lhs, Ok(Tag::NewVar)) => {
                    println!("lhs-$");
                    unsafe {
                        println!("  self  {:?}", serialize(&*self.span()));
                        println!("  other {:?}", serialize(&*other.span()));
                    }
                    println!("  osubs {:?} / _{}", ez.subexpr(), nvi+1);
                    other.substitute_one_de_bruijn_future(nvi as u8, ez.subexpr(), &mut oz);
                    println!("  after {:?}", serialize(oz.span()));
                    return self.unification(o, other)
                }
                (Ok(Tag::NewVar), Ok(Tag::VarRef(r2))) => {
                    println!("$-_{}", r2+1);
                    unsafe {
                        println!("  self  {:?}", serialize(&*self.span()));
                        println!("  other {:?}", serialize(&*other.span()));
                    }
                    println!("  ssubs _{} == _{}", nvi + 1, r2+1);
                    self.equate_var_inplace(nvi, r2);
                    unsafe {
                        println!("  self  {:?}", serialize(&*self.span()));
                        println!("  other {:?}", serialize(&*other.span()));
                    }
                    return self.unification(other, o)
                }
                (Ok(Tag::NewVar), _rhs) => {
                    println!("$-rhs");
                    unsafe {
                        println!("  self  {:?}", serialize(&*self.span()));
                        println!("  other {:?}", serialize(&*other.span()));
                    }
                    println!("  ssubs {:?} / _{}", iz.subexpr(), nvi+1);
                    self.substitute_one_de_bruijn_future(nvi as u8, iz.subexpr(), &mut oz);
                    println!("  after {:?}", serialize(oz.span()));
                    return o.unification(other, self);
                }
                (Ok(Tag::VarRef(r1)), Ok(Tag::VarRef(r2))) => {
                    if r1 != r2 {
                        println!("_{}-_{}", r1+1, r2+1);
                        unsafe {
                            println!("  self  {:?}", serialize(&*self.span()));
                            println!("  other {:?}", serialize(&*other.span()));
                        }
                        if r1 < r2 {
                            println!("  -subs newvar=_{} to refer to _{}", r2+1, r1+1);
                            self.equate_var_inplace(r2, r1);
                            other.equate_var_inplace(r2, r1);
                        } else {
                            println!("  +subs newvar=_{} to refer to _{}", r1+1, r2+1);
                            self.equate_var_inplace(r1, r2);
                            other.equate_var_inplace(r1, r2);
                        }
                        unsafe {
                            println!("  self  {:?}", serialize(&*self.span()));
                            println!("  other {:?}", serialize(&*other.span()));
                        }
                        return self.unification(other, o)
                    }
                    let enext = ez.next(); let inext = iz.next();
                    assert_eq!(enext, inext);
                    if !enext {
                        unsafe { debug_assert_eq!(self.span().as_ref().unwrap(), other.span().as_ref().unwrap()); }
                        return Ok(self)
                    };
                }
                (_, Ok(Tag::VarRef(r))) => {
                    println!("lhs-_{}", r + 1);
                    unsafe {
                        println!("  self  {:?}", serialize(&*self.span()));
                        println!("  other {:?}", serialize(&*other.span()));
                    }
                    println!("  osubs {:?} / _{}", ez.subexpr(), r+1);
                    let mut es = unsafe { ez.subexpr().span().as_ref().unwrap().to_vec() };
                    other.substitute_one_de_bruijn_future(r, Expr{ ptr: es.as_mut_ptr() }, &mut oz);
                    println!("  after {:?}", serialize(oz.span()));
                    return self.unification(o, other);
                }
                (Ok(Tag::VarRef(r)), _) => {
                    println!("_{}-rhs", r+1);
                    unsafe {
                    println!("  self  {:?}", serialize(&*self.span()));
                    println!("  other {:?}", serialize(&*other.span()));
                    }
                    println!("  ssubs {:?} / _{}", iz.subexpr(), r+1);
                    let mut is = unsafe { iz.subexpr().span().as_ref().unwrap().to_vec() };
                    self.substitute_one_de_bruijn_future(r, Expr{ ptr: is.as_mut_ptr() }, &mut oz);
                    println!("  after {:?}", serialize(oz.span()));
                    return other.unification(o, self);
                }
                (Err(aslice), Err(bslice)) => {
                    if aslice != bslice { return Err(SymbolMismatch(aslice.to_vec(), bslice.to_vec())) }
                    let enext = ez.next(); let inext = iz.next();
                    assert_eq!(enext, inext);
                    if !enext {
                        unsafe { debug_assert_eq!(self.span().as_ref().unwrap(), other.span().as_ref().unwrap()); }
                        return Ok(self)
                    };
                }
                (Ok(Tag::Arity(a)), Ok(Tag::Arity(b))) => {
                    if a != b { return Err(ExprEarlyMismatch(a, b)) }
                    let enext = ez.next(); let inext = iz.next();
                    assert_eq!(enext, inext);
                    if !enext {
                        unsafe { debug_assert_eq!(self.span().as_ref().unwrap(), other.span().as_ref().unwrap()); }
                        return Ok(self)
                    };
                }
                _ => {
                    // println!("mismatch");
                    return Err(TypeMismatch(ez.tag(), iz.tag())) }
            }
        }
    }

    #[allow(non_snake_case)]
    pub fn transformData(self, pattern: Expr, template: Expr, oz: &mut ExprZipper) -> Result<(), ExtractFailure> {
        let mut ez = ExprZipper::new(self);
        match pattern.extract_data(&mut ez) {
            Ok(ref bindings) => { template.substitute(bindings, oz); Ok(()) }
            Err(e) => { Err(e) }
        }
    }

    pub fn transform(self, pattern: Expr, template: Expr) -> Result<Expr, ExtractFailure> {
        let mut transformation = vec![Tag::Arity(2).encode_as_byte().unwrap()];
        transformation.extend_from_slice(unsafe { pattern.span().as_ref().unwrap() });
        transformation.extend_from_slice(unsafe { template.span().as_ref().unwrap() });
        transformation.reserve(512);
        let mut data = vec![Tag::Arity(2).encode_as_byte().unwrap()];
        data.extend_from_slice(unsafe { self.span().as_ref().unwrap() });
        data.push(Tag::NewVar.encode_as_byte().unwrap());
        println!("lhs {:?}", Expr{ ptr: transformation.as_mut_ptr() });
        println!("rhs {:?}", Expr{ ptr: data.as_mut_ptr() });
        data.reserve(512);
        let o = Expr{ ptr: vec![0; 512].leak().as_mut_ptr() };
        let res = Expr{ ptr: transformation.as_mut_ptr() }.unification(Expr{ ptr: data.as_mut_ptr() }, o)?;
        let mut rz = ExprZipper::new(res);
        rz.next_child(); rz.next_child();
        rz.subexpr().unbind(&mut ExprZipper::new(rz.subexpr()));
        Ok(rz.subexpr())
    }

    // pub fn transformed(self, template: Expr, pattern: Expr) -> Result<Expr, ExtractFailure> {
    //     let mut transformation = vec![item_byte(Tag::Arity(2))];
    //     transformation.extend_from_slice(unsafe { template.span().as_ref().unwrap() });
    //     transformation.extend_from_slice(unsafe { pattern.span().as_ref().unwrap() });
    //     let mut data = vec![item_byte(Tag::Arity(2)), item_byte(Tag::NewVar)];
    //     data.extend_from_slice(unsafe { self.span().as_ref().unwrap() });
    //     unsafe {
    //         let e = Expr{ ptr: data.as_mut_ptr().add(2)};
    //         e.shift(1, &mut ExprZipper::new(e));
    //     }
    //     println!("lhs {:?}", Expr{ ptr: transformation.as_mut_ptr() });
    //     println!("rhs {:?}", Expr{ ptr: data.as_mut_ptr() });
    //     let o = Expr{ ptr: vec![0; 512].leak().as_mut_ptr() };
    //     let res = Expr{ ptr: transformation.as_mut_ptr() }.unification(Expr{ ptr: data.as_mut_ptr() }, o)?;
    //     Ok(Expr { ptr: unsafe { res.ptr.byte_add(1) } })
    // }

    pub fn transformed(self, template: Expr, pattern: Expr) -> Result<Expr, ExtractFailure> {
        let mut transformation = vec![Tag::Arity(2).encode_as_byte().unwrap()];
        transformation.extend_from_slice(unsafe { template.span().as_ref().unwrap() });
        transformation.extend_from_slice(unsafe { pattern.span().as_ref().unwrap() });
        let mut data = vec![Tag::Arity(2).encode_as_byte().unwrap(), Tag::NewVar.encode_as_byte().unwrap()];
        data.extend_from_slice(unsafe { self.span().as_ref().unwrap() });
        unsafe {
            let e = Expr{ ptr: data.as_mut_ptr().add(2)};
            e.shift(1, &mut ExprZipper::new(e));
        }
        // println!("lhs {:?}", Expr{ ptr: transformation.as_mut_ptr() });
        // println!("rhs {:?}", Expr{ ptr: data.as_mut_ptr() });
        let o = Expr{ ptr: vec![0; 512].leak().as_mut_ptr() };
        let x = Expr{ ptr: transformation.as_mut_ptr() };
        let y = Expr{ ptr: data.as_mut_ptr() };
        let mut s = vec![(ExprEnv::new(0, x), ExprEnv::new(1, y))];
        
        if let Ok(bindings) = unify(s) {
            let mut cycled = BTreeMap::<ExprVar, u8>::new();
            let mut stack: Vec<ExprVar> = vec![];
            let mut assignments: Vec<ExprVar> = vec![];
            apply(0, 0, 0, &mut ExprZipper::new(Expr{ ptr: transformation.as_mut_ptr() }), &bindings, &mut ExprZipper::new(o), &mut cycled, &mut stack, &mut assignments);
            Ok(Expr { ptr: unsafe { o.ptr.byte_add(1) } })
        } else {
            Err(ExtractFailure::ExprEarlyMismatch(0, 0))
        }
    }

    pub fn extract_data(self, iz: &mut ExprZipper) -> Result<Vec<Expr>, ExtractFailure> {
        let mut ez = ExprZipper::new(self);
        let mut bindings: Vec<Expr> = vec![];
        loop {
            match (ez.tag(), iz.tag()) {
                (_, Tag::NewVar) => { return Err(IntroducedVar()) }
                (_, Tag::VarRef(r)) => { return Err(RecurrentVar(r)) }
                (Tag::NewVar, Tag::SymbolSize(_)) => { bindings.push(iz.subexpr()); iz.next(); if !ez.next() { return Ok(bindings) }; }
                (Tag::NewVar, Tag::Arity(_a)) => { bindings.push(iz.subexpr());

                    let mut ez1 = ExprZipper::new(iz.subexpr());
                    let x = loop {
                        if !ez1.next() {
                            break ez1.finish_span();
                        }
                    };

                    iz.loc += (unsafe { x.as_ref().unwrap() }).len();

                    if !ez.next() { return Ok(bindings) }; }
                (Tag::VarRef(i), Tag::SymbolSize(s)) => {
                    if let Tag::SymbolSize(s_) = unsafe { byte_item(*bindings[i as usize].ptr) } {
                        if s != s_ { return Err(RefSymbolEarlyMismatch(i, s, s_)) }
                        let aslice = unsafe { &*slice_from_raw_parts(bindings[i as usize].ptr.byte_add(1), s_ as usize) };
                        let bslice = unsafe { &*slice_from_raw_parts(iz.subexpr().ptr.byte_add(1), s as usize) };
                        if aslice != bslice { return Err(RefSymbolMismatch(i, aslice.to_vec(), bslice.to_vec())) }
                        iz.next(); if !ez.next() { return Ok(bindings) };
                    } else {
                        return Err(RefTypeMismatch(i, ez.tag(), iz.tag()))
                    }
                }
                (Tag::VarRef(i), Tag::Arity(s)) => {
                    println!("{:?} as template for {:?}", self, iz.root);
                    println!("checking _{} against [{}]", i+1, s);
                    if let Tag::Arity(s_) = unsafe { byte_item(*bindings[i as usize].ptr) } {
                        if s != s_ { return Err(RefExprEarlyMismatch(i, s, s_)) }
                        // TODO this is quite wasteful: neither span should be re-calculated
                        let aslice = unsafe { &*bindings[i as usize].span() };
                        let bslice = unsafe { &*iz.subexpr().span() };
                        if aslice != bslice { return Err(RefExprMismatch(i, aslice.to_vec(), bslice.to_vec())) }
                        iz.next(); if !ez.next() { return Ok(bindings) };
                    } else {
                        return Err(RefTypeMismatch(i, ez.tag(), iz.tag()))
                    }
                }
                (Tag::SymbolSize(a), Tag::SymbolSize(b)) => {
                    if a != b { return Err(SymbolEarlyMismatch(a, b)) }
                    let aslice = unsafe { &*slice_from_raw_parts(ez.subexpr().ptr.byte_add(1), a as usize) };
                    let bslice = unsafe { &*slice_from_raw_parts(iz.subexpr().ptr.byte_add(1), b as usize) };
                    if aslice != bslice { return Err(SymbolMismatch(aslice.to_vec(), bslice.to_vec())) }
                    iz.next(); if !ez.next() { return Ok(bindings) };
                }
                (Tag::Arity(a), Tag::Arity(b)) => {
                    if a != b { return Err(ExprEarlyMismatch(a, b)) }
                    iz.next(); if !ez.next() { return Ok(bindings) };
                }
                _ => { return Err(TypeMismatch(ez.tag(), iz.tag())) }
            }
        }
    }

    pub fn substitute_symbols<F : for <'a> FnMut(&'a [u8]) -> &'a [u8]>(self, oz: &mut ExprZipper, mut subst: F) -> *mut [u8] {
        let mut ez = ExprZipper::new(self);
        loop {
            match ez.item() {
                Ok(Tag::NewVar) => { unsafe { *oz.root.ptr.byte_add(oz.loc) = *ez.root.ptr.byte_add(ez.loc); oz.loc += 1; }; }
                Ok(Tag::VarRef(_i)) => { unsafe { *oz.root.ptr.byte_add(oz.loc) = *ez.root.ptr.byte_add(ez.loc); oz.loc += 1; }; }
                Ok(Tag::SymbolSize(_s)) => { unreachable!() }
                Ok(Tag::Arity(_)) => { unsafe { *oz.root.ptr.byte_add(oz.loc) = *ez.root.ptr.byte_add(ez.loc); oz.loc += 1; }; }
                Err(s) => { let ns = subst(s); oz.write_symbol(ns); oz.loc += 1 + ns.len(); }
            }

            if !ez.next() {
                return slice_from_raw_parts_mut(oz.root.ptr, oz.loc);
            }
        }
    }

    #[inline(never)]
    pub fn string(&self) -> String {
        let mut traversal = DebugTraversal{ string: String::new(), transient: false };
        execute_loop(&mut traversal, *self, 0);
        traversal.string
    }

    #[inline(never)]
    pub fn serialize<Target : std::io::Write, F : for <'a> Fn(&'a [u8]) -> &'a str>(&self, t: &mut Target, map_symbol: F) -> () {
        let mut traversal = SerializerTraversal{ out: t, map_symbol: map_symbol, transient: false };
        execute_loop(&mut traversal, *self, 0);
    }

    #[inline(never)]
    pub fn serialize2<Target : std::io::Write, F : for <'a> Fn(&'a [u8]) -> &'a str, G : Fn(u8, bool) -> &'static str>(&self, t: &mut Target, map_symbol: F, map_variable: G) -> () {
        let mut traversal = SerializerTraversal2{ out: t, map_symbol: map_symbol, map_variable: map_variable, transient: false, n: 0 };
        execute_loop(&mut traversal, *self, 0);
    }

    #[inline(never)]
    pub fn serialize_highlight<Target : std::io::Write, F : for <'a> Fn(&'a [u8]) -> &'a str, G : Fn(u8, bool) -> &'static str>(&self, t: &mut Target, map_symbol: F, map_variable: G, target: usize) -> () {
        let mut targets = [(target, "\x1B[43m", "\x1B[0m")].repeat(10); // FIXE
        let mut traversal = SerializerTraversalHighlights{ out: t, map_symbol: map_symbol, map_variable: map_variable, transient: false, n: 0, targets: &targets };
        execute_loop(&mut traversal, *self, 0);
    }

    /// Returns `true` if an [`Expr`] has no vars or refs
    pub fn is_ground(self)->bool {
        self.variables() == 0
    }
}

/// Implemented on types that are fundamentall expressions, regardless of their internal ownership
//
//GOAT, Eventually, ExprTrait should be renamed to Expr, and the current Expr should be replaced by a
// BorrowedExpr with a lifetime, and a reference expr that is a usize within another slice, from which
// it is separable
pub trait ExprTrait: Debug {
    /// Borrows `self` as a borrowed `Expr` type
    fn borrow(&self) -> Expr;
}

impl ExprTrait for Expr {
    #[inline]
    fn borrow(&self) -> Expr {
        *self
    }
}

impl OwnedExpr {
    /// Borrow the inner bytes in the expression
    #[inline]
    pub fn as_bytes(&self) -> &[u8] {
        &self.0
    }
    #[inline]
    pub fn empty() -> Self {
        Self::from([])
    }
}

impl ExprTrait for OwnedExpr {
    #[inline]
    fn borrow(&self) -> Expr {
        Expr{ ptr: self.0.as_ptr().cast_mut()}
    }
}

impl<B: AsRef<[u8]>> From<B> for OwnedExpr {
    #[inline]
    fn from(bytes: B) -> Self {
        // Hopefully the compiler will eliminate the intermediate Vec
        Self(bytes.as_ref().to_vec().into_boxed_slice())
    }
}

impl From<OwnedExpr> for Vec<u8> {
    #[inline]
    fn from(expr: OwnedExpr) -> Self {
        Vec::from(expr.0)
    }
}

impl Debug for OwnedExpr {
    fn fmt(&self, f: &mut Formatter<'_>) -> std::fmt::Result {
        self.0.fmt(f)
    }
}

impl<B: AsRef<[u8]>> PartialEq<B> for OwnedExpr {
    fn eq(&self, other: &B) -> bool {
        self.as_bytes() == other.as_ref()
    }
}

pub trait Traversal<A, R> {
    fn new_var(&mut self, offset: usize) -> R;
    fn var_ref(&mut self, offset: usize, i: u8) -> R;
    fn symbol(&mut self, offset: usize, s: &[u8]) -> R;
    fn zero(&mut self, offset: usize, a: u8) -> A;
    fn add(&mut self, offset: usize, acc: A, sub: R) -> A;
    fn finalize(&mut self, offset: usize, acc: A) -> R;
}

pub struct PairTraversal<A1, A2, R1, R2, T1, T2> { t1: T1, t2: T2, pd: std::marker::PhantomData<(A1, A2, R1, R2)> }

impl <A1, A2, R1, R2, T1 : Traversal<A1, R1>, T2 : Traversal<A2, R2>> Traversal<(A1, A2), (R1, R2)> for PairTraversal<A1, A2, R1, R2, T1, T2> {
    fn new_var(&mut self, offset: usize) -> (R1, R2) { (self.t1.new_var(offset), self.t2.new_var(offset)) }
    fn var_ref(&mut self, offset: usize, i: u8) -> (R1, R2) { (self.t1.var_ref(offset, i), self.t2.var_ref(offset, i)) }
    fn symbol(&mut self, offset: usize, s: &[u8]) -> (R1, R2) { (self.t1.symbol(offset, s), self.t2.symbol(offset, s)) }
    fn zero(&mut self, offset: usize, a: u8) -> (A1, A2) { (self.t1.zero(offset, a), self.t2.zero(offset, a)) }
    fn add(&mut self, offset: usize, acc: (A1, A2), sub: (R1, R2)) -> (A1, A2) { (self.t1.add(offset, acc.0, sub.0), self.t2.add(offset, acc.1, sub.1)) }
    fn finalize(&mut self, offset: usize, acc: (A1, A2)) -> (R1, R2) { (self.t1.finalize(offset, acc.0), self.t2.finalize(offset, acc.1)) }
}

#[allow(unused)]
fn execute<A, R, T : Traversal<A, R>>(t: &mut T, e: Expr, i: usize) -> (usize, R) {
    match unsafe { byte_item(*e.ptr.byte_add(i)) } {
        Tag::NewVar => { (1, t.new_var(i)) }
        Tag::VarRef(r) => { (1, t.var_ref(i, r)) }
        Tag::SymbolSize(s) => {
            let slice = unsafe { &*slice_from_raw_parts(e.ptr.byte_add(i + 1), s as usize) };
            (s as usize + 1, t.symbol(i, slice))
        }
        Tag::Arity(a) => {
            let mut offset = 1;
            let mut acc = t.zero(i, a);
            for k in 0..a {
                let (d, r) = execute(t, e, i + offset);
                acc = t.add(i + offset, acc, r);
                offset += d;
            }
            (offset, t.finalize(i + offset, acc))
        }
    }
}

pub fn execute_loop<A, R, T : Traversal<A, R>>(t: &mut T, e: Expr, i: usize) -> (usize, R) {
    // example run with e = [3] a [2] x y [2] p q
    // 3 zero()
    // value = symbol(a); 2 add(zero(), symbol(a))
    // 2 add(zero(), symbol(a)), 2 zero()
    // value = symbol(x); 2 add(zero(), symbol(a)), 1 add(zero(), symbol(x))
    // value = symbol(y); 2 add(zero(), symbol(a)); value = finalize(add(add(zero(), symbol(x)), symbol(y))); 1 add(add(zero(), symbol(a)), finalize(add(add(zero(), symbol(x)), symbol(y))))
    // 1 add(add(zero(), symbol(a)), finalize(add(add(zero(), symbol(x)), symbol(y)))), 2 zero()
    // value = symbol(p); 1 add(add(zero(), symbol(a)), finalize(add(add(zero(), symbol(x)), symbol(y)))), 1 add(zero(), symbol(p))
    // value = symbol(q); 1 add(add(zero(), symbol(a)), finalize(add(add(zero(), symbol(x)), symbol(y)))); value = finalize(add(add(zero(), symbol(p)), symbol(q))); value = finalize(add(..., ...)); return
    struct State<X> { iter: u8, payload: X }
    let mut stack: SmallVec<[State<A>; 8]> = SmallVec::new();
    // let mut stack = vec![];
    let mut j = i;
    'putting: loop {
        let mut value = match unsafe { byte_item(*e.ptr.byte_add(j)) } {
            Tag::NewVar => { j += 1; t.new_var(j - 1) }
            Tag::VarRef(r) => { j += 1; t.var_ref(j - 1, r) }
            Tag::SymbolSize(s) => {
                let slice = unsafe { &*slice_from_raw_parts(e.ptr.byte_add(j + 1), s as usize) };
                let v = t.symbol(j, slice);
                j += s as usize + 1;
                v
            }
            Tag::Arity(a) => {
                let acc = t.zero(j, a);
                j += 1;
                stack.push(State{ iter: a, payload: acc });
                continue 'putting;
            }
        };

        'popping: loop {
            match stack.last_mut() {
                None => { return (j, value) }
                Some(&mut State{ iter: ref mut k, payload: ref mut acc }) => {
                    unsafe {
                        std::ptr::write(k, std::ptr::read(k).wrapping_sub(1));
                        std::ptr::write(acc, t.add(j, std::ptr::read(acc), value));
                        if std::ptr::read(k) != 0 { continue 'putting }
                    }
                }
            }

            value = match stack.pop() {
                Some(State{ iter: _, payload: acc }) => t.finalize(j, acc),
                None => break 'popping
            }
        }
    }
}

enum Remaining {
    None,
    
}

pub fn execute_loop_truncated<A, R, T : Traversal<A, R>>(t: &mut T, e: Expr, m: usize) -> Result<(usize, R), (Vec<(u8, A)>, u8)> {
let mut stack: Vec<(u8, A)> = Vec::with_capacity(8);
    let mut j = 0;
    'putting: loop {
        if j == m { return Err((stack, 0u8)) }
        let mut value = match unsafe { byte_item(*e.ptr.byte_add(j)) } {
            Tag::NewVar => { j += 1; t.new_var(j - 1) }
            Tag::VarRef(r) => { j += 1; t.var_ref(j - 1, r) }
            Tag::SymbolSize(s) => {
                // if j <
                let slice = unsafe { &*slice_from_raw_parts(e.ptr.byte_add(j + 1), s as usize) };
                let v = t.symbol(j, slice);
                j += s as usize + 1;
                v
            }
            Tag::Arity(a) => {
                let acc = t.zero(j, a);
                j += 1;
                stack.push((a, acc));
                continue 'putting;
            }
        };

        'popping: loop {
            match stack.last_mut() {
                None => { return Ok((j, value)) }
                Some(&mut (ref mut k, ref mut acc )) => {
                    unsafe {
                        std::ptr::write(k, std::ptr::read(k).wrapping_sub(1));
                        std::ptr::write(acc, t.add(j, std::ptr::read(acc), value));
                        if std::ptr::read(k) != 0 { continue 'putting }
                    }
                }
            }

            value = match stack.pop() {
                Some((_, acc)) => t.finalize(j, acc),
                None => break 'popping
            }
        }
    }
}

struct DebugTraversal { string: String, transient: bool }
#[allow(unused_variables)]
impl Traversal<(), ()> for DebugTraversal {
    #[inline(always)] fn new_var(&mut self, offset: usize) -> () { if self.transient { self.string.push(' '); }; self.string.push('$'); }
    #[inline(always)] fn var_ref(&mut self, offset: usize, i: u8) -> () { if self.transient { self.string.push(' '); }; self.string.push('_'); self.string.push_str((i as u16 + 1).to_string().as_str()); }
    #[inline(always)] fn symbol(&mut self, offset: usize, s: &[u8]) -> () { match std::str::from_utf8(s) {
        Ok(string) => { if self.transient { self.string.push(' '); }; self.string.push_str(string); }
        Err(_) => { if self.transient { self.string.push(' '); }; for b in s { self.string.push_str(format!("\\x{:x}", b).as_str()); }; }
    } }
    #[inline(always)] fn zero(&mut self, offset: usize, a: u8) -> () { if self.transient { self.string.push(' '); }; self.string.push('('); self.transient = false; }
    #[inline(always)] fn add(&mut self, offset: usize, acc: (), sub: ()) -> () { self.transient = true; }
    #[inline(always)] fn finalize(&mut self, offset: usize, acc: ()) -> () { self.string.push(')'); }
}

impl Debug for Expr {
    fn fmt(&self, f: &mut Formatter<'_>) -> std::fmt::Result {
        if self.ptr.is_null() { f.write_str("NULL")? }
        else { f.write_str(&self.string())? }
        Ok(())
    }
}

struct SerializerTraversal<'a, Target : std::io::Write, F : for <'b> Fn(&'b [u8]) -> &'b str> { out: &'a mut Target, map_symbol: F, transient: bool }
#[allow(unused_variables, unused_must_use)]
impl <Target : std::io::Write, F : for <'b> Fn(&'b [u8]) -> &'b str> Traversal<(), ()> for SerializerTraversal<'_, Target, F> {
    #[inline(always)] fn new_var(&mut self, offset: usize) -> () { if self.transient { self.out.write(" ".as_bytes()); }; self.out.write("$".as_bytes()); }
    #[inline(always)] fn var_ref(&mut self, offset: usize, i: u8) -> () { if self.transient { self.out.write(" ".as_bytes()); }; self.out.write("_".as_bytes()); self.out.write((i as u16 + 1).to_string().as_bytes()); }
    #[inline(always)] fn symbol(&mut self, offset: usize, s: &[u8]) -> () { if self.transient { self.out.write(" ".as_bytes()); }; self.out.write((self.map_symbol)(s).as_bytes()); }
    #[inline(always)] fn zero(&mut self, offset: usize, a: u8) -> () { if self.transient { self.out.write(" ".as_bytes()); }; self.out.write("(".as_bytes()); self.transient = false; }
    #[inline(always)] fn add(&mut self, offset: usize, acc: (), sub: ()) -> () { self.transient = true; }
    #[inline(always)] fn finalize(&mut self, offset: usize, acc: ()) -> () { self.out.write(")".as_bytes()); }
}

struct SerializerTraversal2<'a, Target : std::io::Write, F : for <'b> Fn(&'b [u8]) -> &'b str, G : Fn(u8, bool) -> &'static str> { out: &'a mut Target, map_symbol: F, map_variable: G, transient: bool, n: u8 }
#[allow(unused_variables, unused_must_use)]
impl <Target : std::io::Write, F : for <'b> Fn(&'b [u8]) -> &'b str, G : Fn(u8, bool) -> &'static str> Traversal<(), ()> for SerializerTraversal2<'_, Target, F, G> {
    #[inline(always)] fn new_var(&mut self, offset: usize) -> () { if self.transient { self.out.write(" ".as_bytes()); }; self.out.write((self.map_variable)(self.n, true).as_bytes()); self.n += 1; }
    #[inline(always)] fn var_ref(&mut self, offset: usize, i: u8) -> () { if self.transient { self.out.write(" ".as_bytes()); }; self.out.write((self.map_variable)(i, false).as_bytes()); }
    #[inline(always)] fn symbol(&mut self, offset: usize, s: &[u8]) -> () { if self.transient { self.out.write(" ".as_bytes()); }; self.out.write((self.map_symbol)(s).as_bytes()); }
    #[inline(always)] fn zero(&mut self, offset: usize, a: u8) -> () { if self.transient { self.out.write(" ".as_bytes()); }; self.out.write("(".as_bytes()); self.transient = false; }
    #[inline(always)] fn add(&mut self, offset: usize, acc: (), sub: ()) -> () { self.transient = true; }
    #[inline(always)] fn finalize(&mut self, offset: usize, acc: ()) -> () { self.out.write(")".as_bytes()); }
}

struct SerializerTraversalHighlights<'a, 't, Target : std::io::Write, F : for <'b> Fn(&'b [u8]) -> &'b str, G : Fn(u8, bool) -> &'static str> { out: &'a mut Target, map_symbol: F, map_variable: G, transient: bool, n: u8, targets: &'t [(usize, &'static str, &'static str)] }
#[allow(unused_variables, unused_must_use)]
impl <Target : std::io::Write, F : for <'b> Fn(&'b [u8]) -> &'b str, G : Fn(u8, bool) -> &'static str> Traversal<Option<&'static str>, ()> for SerializerTraversalHighlights<'_, '_, Target, F, G> {
    #[inline(always)] fn new_var(&mut self, offset: usize) -> () {
        if self.transient { self.out.write(" ".as_bytes()); };
        if offset == self.targets[0].0 { self.out.write(self.targets[0].1.as_bytes()); }
        self.out.write((self.map_variable)(self.n, true).as_bytes());
        if offset == self.targets[0].0 { self.out.write(self.targets[0].2.as_bytes()); self.targets = &self.targets[1..]; }
        self.n += 1;
    }
    #[inline(always)] fn var_ref(&mut self, offset: usize, i: u8) -> () {
        if self.transient { self.out.write(" ".as_bytes()); };
        if offset == self.targets[0].0 { self.out.write(self.targets[0].1.as_bytes()); }
        self.out.write((self.map_variable)(i, false).as_bytes());
        if offset == self.targets[0].0 { self.out.write(self.targets[0].2.as_bytes()); self.targets = &self.targets[1..]; }
    }
    #[inline(always)] fn symbol(&mut self, offset: usize, s: &[u8]) -> () {
        if self.transient { self.out.write(" ".as_bytes()); };
        if offset == self.targets[0].0 { self.out.write(self.targets[0].1.as_bytes()); }
        self.out.write((self.map_symbol)(s).as_bytes());
        if offset == self.targets[0].0 { self.out.write(self.targets[0].2.as_bytes()); self.targets = &self.targets[1..]; }
    }
    #[inline(always)] fn zero(&mut self, offset: usize, a: u8) -> Option<&'static str> {
        if self.transient { self.out.write(" ".as_bytes()); };
        if offset == self.targets[0].0 { self.out.write(self.targets[0].1.as_bytes()); }
        self.out.write("(".as_bytes()); self.transient = false;
        if offset == self.targets[0].0 { let r = Some(self.targets[0].2); self.targets = &self.targets[1..]; r }
        else { None }
    }
    #[inline(always)] fn add(&mut self, offset: usize, acc: Option<&'static str>, sub: ()) -> Option<&'static str> {
        self.transient = true;
        acc
    }
    #[inline(always)] fn finalize(&mut self, offset: usize, acc: Option<&'static str>) -> () {
        self.out.write(")".as_bytes());
        if let Some(end) = acc { self.out.write(end.as_bytes()); }
    }
}

#[derive(Clone)]
pub struct ExprZipper {
    pub root: Expr,
    pub loc: usize,
    pub trace: Vec<Breadcrumb>,
}

impl ExprZipper {
    #[inline] pub fn new(e: Expr) -> Self {
        match unsafe { byte_item(*e.ptr) } {
            Tag::NewVar => { Self { root: e, loc: 0, trace: vec![] } }
            Tag::VarRef(_r) => { Self { root: e, loc: 0, trace: vec![] } }
            Tag::SymbolSize(_s) => { Self { root: e, loc: 0, trace: vec![] } }
            Tag::Arity(a) => {
                Self {
                    root: e,
                    loc: 0,
                    trace: vec![Breadcrumb { parent: 0, arity: a, seen: 0 }],
                    // trace: vec![],
                }
            }
        }
    }

    #[inline] pub fn tag(&self) -> Tag { unsafe { byte_item(*self.root.ptr.byte_add(self.loc)) } }
    #[inline] pub fn item(&self) -> Result<Tag, &[u8]> {
        let tag = self.tag();
        if let Tag::SymbolSize(n) = tag { return unsafe { Err(&*slice_from_raw_parts(self.root.ptr.byte_add(self.loc + 1), n as usize)) } }
        else { return Ok(tag) }
    }
    #[inline] pub fn subexpr(&self) -> Expr { unsafe { Expr { ptr: self.root.ptr.byte_add(self.loc) } } }
    #[inline] pub fn span(&self) -> &[u8] { unsafe { &*slice_from_raw_parts(self.root.ptr, self.loc) } }

    pub fn write_arity(&mut self, arity: u8) -> bool {
        unsafe {
            *self.root.ptr.byte_add(self.loc) = Tag::Arity(arity).encode_as_byte().unwrap();
            true
        }
    }
    pub fn write_move(&mut self, value: &[u8]) -> bool {
        unsafe {
            let l = value.len();
            std::ptr::copy(value.as_ptr(), self.root.ptr.byte_add(self.loc), l);
            self.loc += l;
            true
        }
    }

    #[inline(always)]
    pub fn write_symbol(&mut self, value: &[u8]) -> bool {
        unsafe {
            let l = value.len();
            debug_assert!(l < 64);
            let w = self.root.ptr.byte_add(self.loc);
            *w = Tag::SymbolSize(l as u8).encode_as_byte().unwrap();
            std::ptr::copy_nonoverlapping(value.as_ptr(), w.byte_add(1), l);
            true
        }
    }
    pub fn write_new_var(&mut self) -> bool {
        unsafe {
            *self.root.ptr.byte_add(self.loc) = Tag::NewVar.encode_as_byte().unwrap();
            true
        }
    }
    pub fn write_var_ref(&mut self, index: u8) -> bool {
        unsafe {
            *self.root.ptr.byte_add(self.loc) = Tag::VarRef(index).encode_as_byte().unwrap();
            true
        }
    }

    pub fn tag_str(&self) -> String {
        match self.tag() {
            Tag::NewVar => { "$".to_string() }
            Tag::VarRef(r) => { format!("_{}", r + 1) }
            Tag::SymbolSize(s) => { format!("({})", s) }
            Tag::Arity(a) => { format!("[{}]", a) }
        }
    }

    pub fn item_str(&self) -> String {
        match self.item() {
            Ok(tag) => {
                match tag {
                    Tag::NewVar => { "$".to_string() }
                    Tag::VarRef(r) => { format!("_{}", r + 1) }
                    Tag::Arity(a) => { format!("[{}]", a) }
                    _ => { unreachable!() }
                }
            }
            Err(s) => {
                match std::str::from_utf8(s) {
                    Ok(string) => { format!("{}", string) }
                    Err(_) => { format!("{:?}", s) }
                }
            }
        }
    }

    pub fn next(&mut self) -> bool {
        self.gnext(0)
    }

    pub fn gnext(&mut self, offset: usize) -> bool {
        // let t = self.tag();
        // let ct = self.tag_str();
        let len = self.trace.len();
        match self.trace[offset..].last_mut() {
            None => { false }
            Some(&mut Breadcrumb { parent: _p, arity: a, seen: ref mut s }) => {
                // println!("parent {} loc {} tag {}", p, self.loc, ct);
                // println!("{} < {}", s, a);
                if *s < a {
                    *s += 1;
                    let ss = *s;

                    self.loc += if let Tag::SymbolSize(n) = self.tag() { n as usize + 1 } else { 1 };

                    if let Tag::Arity(a) = self.tag() {
                        self.trace.push(Breadcrumb { parent: self.loc as u32, arity: a, seen: 0 })
                    }

                    // println!("returned true");
                    true
                } else {
                    self.trace.pop();
                    self.next()
                }
            }
        }
    }

    pub fn next_skip(&mut self) -> bool {
        // let t = self.tag();
        let ct = self.tag_str();
        let len = self.trace.len();
        match self.trace[0..].last_mut() {
            None => { false }
            Some(&mut Breadcrumb { parent: p, arity: a, seen: ref mut s }) => {
                println!("parent {} loc {} tag {}", p, self.loc, ct);
                println!("{} < {}", s, a);
                
                // if p as usize == self.loc {  // begin of expression
                //     self.loc += match self.tag() {
                //         Tag::NewVar => { 1 }
                //         Tag::VarRef(_) => { 1 }
                //         Tag::SymbolSize(n) => { n as usize + 1 }
                //         Tag::Arity(_) => { self.subexpr().span().len() }
                //     };
                //     self.trace.pop();
                //     
                // }

                if *s < a {
                    *s += 1;
                    let ss = *s;

                    // self.loc += if let Tag::SymbolSize(n) = self.tag() { n as usize + 1 } else { 1 };
                    // 
                    // if let Tag::Arity(a) = self.tag() {
                    //     self.loc += self.subexpr().span().len();
                    // }


                    self.loc += match self.tag() {
                        Tag::NewVar => { 1 }
                        Tag::VarRef(_) => { 1 }
                        Tag::SymbolSize(n) => { n as usize + 1 }
                        Tag::Arity(_) => { self.subexpr().span().len() }
                    };

                    // println!("returned true");
                    // if ss == a && len == 1 { false }
                    // else { true }
                    true
                } else {
                    self.trace.pop();
                    self.next_skip()
                }
            }
        }
    }

    pub fn parent(&mut self) -> bool {
        let Some(Breadcrumb { parent: p, .. }) = self.trace.last() else { return false; };
        self.loc = *p as usize;
        self.trace.pop();
        true
    }

    pub fn reset(&mut self) -> bool {
        self.loc = 0;
        unsafe { self.trace.set_len(0); }
        if let Tag::Arity(a) = unsafe { byte_item(*self.root.ptr) } {
            self.trace.push(Breadcrumb {parent: 0, arity:a, seen : 0})
        }
        true
    }

    pub fn next_child(&mut self) -> bool {
        self.next_descendant(0, 0)
    }

    pub fn next_descendant(&mut self, to: i32, offset: usize) -> bool {
        let (base, _backup) = if to < 0 {
            let last = self.trace.len() as i32 + to;
            (self.trace[last as usize].parent, self.trace[last as usize])
        } else if to > 0 {
            (self.trace[(to - 1) as usize].parent, self.trace[(to - 1) as usize])
        } else { (0, self.trace[0]) };
        let initial = self.trace.clone();

        #[allow(unused_variables)]
        let mut lc = 0;
        loop {
            if !self.gnext(0) {
                // println!("no next {} {}", lc, self.trace.len());
                self.trace = initial;
                return false; }
            let l = self.trace.len() - 1 - offset;
            let parent = self.trace[l].parent;
            if let Tag::Arity(_) = self.tag() {
                if l > 0 && self.trace[l - 1].parent == base {
                    return true;
                }
            } else {
                if parent == base {
                    return true;
                }
            }
            lc += 1;
        }
    }

    /// Debug traversal
    pub fn traverse(&self, i: usize) -> usize {
        match unsafe { maybe_byte_item(*self.root.ptr.byte_add(self.loc + i)) } {
            Ok(Tag::NewVar) => { print!("$"); 1 }
            Ok(Tag::VarRef(r)) => { print!("_{}", r + 1); 1 }
            Ok(Tag::SymbolSize(s)) => {
                let slice = unsafe { &*slice_from_raw_parts(self.root.ptr.byte_add(self.loc + i + 1), s as usize) };
                match std::str::from_utf8(slice) {
                    Ok(string) => { print!("{}", string) }
                    Err(_) => { for b in slice { print!("\\x{:x}", b) } }
                }
                s as usize + 1
            }
            Ok(Tag::Arity(a)) => {
                print!("(");
                let mut offset = 1;
                for k in 0..a {
                    offset += self.traverse(i + offset);
                    if k != (a - 1) { print!(" ") }
                }
                print!(")");
                offset
            }
            Err(b) => {
                print!("{}", b as usize);
                1
            }
        }
    }

    pub fn finish_span(&self) -> *const [u8] {
        let size = self.loc + match self.tag() {
            Tag::NewVar => { 1 }
            Tag::VarRef(_r) => { 1 }
            Tag::SymbolSize(s) => { 1 + (s as usize) }
            Tag::Arity(_a) => { unreachable!() /* expression can't end in arity */ }
        };
        return slice_from_raw_parts(self.root.ptr, size)
    }
}
#[allow(unused)]
const fn to_bytes<const N: usize>(s: &str) -> [u8; N] {
    let bytes = s.as_bytes();
    let mut array = [0u8; N];
    let mut i = 0;
    while i < N {
        array[i] = bytes[i];
        i += 1;
    }
    array
}

const fn is_digit(b: u8) -> bool {
    b >= b'0' && b <= b'9'
}

const fn digit_value(b: u8) -> u8 {
    b - b'0'
}


#[macro_export]
macro_rules! parse {
    ($s:literal) => {{
        const N: usize = mork_bytestring::compute_length($s);
        const ARR: [u8; N] = match mork_bytestring::parse::<N>($s) {
            Ok(arr) => arr,
            Err(e) => panic!("parse error")
        };
        ARR
    }};
}

pub const fn compute_length(s: &str) -> usize {
    let bytes = s.as_bytes();
    let len = bytes.len();
    let mut i = 0;
    let mut n = 0;

    while i < len {
        // Skip spaces
        while i < len && bytes[i] == b' ' {
            i += 1;
        }
        if i >= len {
            break;
        }

        let b = bytes[i];

        if b == b'[' {
            // Parse [number]
            i += 1;
            while i < len && bytes[i] != b']' {
                i += 1;
            }
            i += 1; // Skip ']'
            n += 1; // item_byte(Tag::Arity(number))
        } else if b == b'$' {
            i += 1;
            n += 1; // item_byte(Tag::NewVar)
        } else if b == b'_' {
            // Parse _number
            i += 1;
            while i < len && is_digit(bytes[i]) {
                i += 1;
            }
            n += 1; // item_byte(Tag::VarRef(number - 1))
        } else {
            // Parse symbol (word)
            let mut word_len = 0;
            while i < len && bytes[i] != b' ' {
                word_len += 1;
                i += 1;
            }
            n += 1 + word_len; // item_byte + word bytes
        }
    }

    n
}

pub const fn parse<const N: usize>(s: &str) -> Result<[u8; N], EncodeError> {
    let bytes = s.as_bytes();
    let len = bytes.len();
    let mut arr = [0u8; N];
    let mut i = 0;
    let mut pos = 0;

    while i < len {
        // Skip spaces
        while i < len && bytes[i] == b' ' {
            i += 1;
        }
        if i >= len {
            break;
        }

        let b = bytes[i];

        if b == b'[' {
            // Parse [number]
            i += 1; // Skip '['
            let mut num = 0u8;
            while i < len && is_digit(bytes[i]) {
                num = num * 10 + digit_value(bytes[i]);
                i += 1;
            }
            if i < len && bytes[i] == b']' {
                i += 1; // Skip ']'
                arr[pos] = const_try!(Tag::Arity(num).encode_as_byte());
                pos += 1;
            } else {
                // Handle error: expected ']'
                i += 1;
            }
        } else if b == b'$' {
            i += 1; // Skip '$'
            arr[pos] = const_try!(Tag::NewVar.encode_as_byte());
            pos += 1;
        } else if b == b'_' {
            // Parse _number
            i += 1; // Skip '_'
            let mut num = 0u8;
            while i < len && is_digit(bytes[i]) {
                num = num * 10 + digit_value(bytes[i]);
                i += 1;
            }
            if num > 0 {
                arr[pos] = const_try!(Tag::VarRef(num - 1).encode_as_byte());
            } else {
                arr[pos] = const_try!(Tag::VarRef(0).encode_as_byte());
            }
            pos += 1;
        } else {
            // Parse symbol (word)
            let word_start = i;
            let mut word_len = 0;
            while i < len && bytes[i] != b' ' {
                word_len += 1;
                i += 1;
            }
            // Insert item_byte(Tag::SymbolSize(word_len))
            arr[pos] = const_try!(Tag::SymbolSize(word_len).encode_as_byte());
            pos += 1;
            // Copy the word bytes
            let mut j = 0;
            while j < word_len {
                arr[pos] = bytes[word_start + (j as usize)];
                pos += 1;
                j += 1;
            }
        }
    }

    Ok(arr)
}


pub fn serialize(bytes: &[u8]) -> String {
    let mut result = String::new();
    let mut i = 0;
    while i < bytes.len() {
        let b = bytes[i];
        match maybe_byte_item(b) {
            Ok(tag) => {
                match tag {
                    Tag::NewVar => {
                        result.push('$');
                        i += 1;
                    },
                    Tag::VarRef(idx) => {
                        result.push('_');
                        result.push_str(&format!("{}", idx + 1)); // idx is 0-based
                        i += 1;
                    },
                    Tag::Arity(a) => {
                        result.push('[');
                        result.push_str(&format!("{}", a));
                        result.push(']');
                        i += 1;
                    },
                    Tag::SymbolSize(s) => {
                        i += 1;
                        if i + (s as usize) > bytes.len() {
                            // Error: Not enough bytes for symbol
                            result.push_str("<Error: Not enough bytes for symbol>");
                            break;
                        } else {
                            // Read the next s bytes as symbol bytes
                            for j in 0..s {
                                let symbol_byte = bytes[i + j as usize];
                                // Check if symbol_byte is printable ASCII
                                if (symbol_byte.is_ascii_graphic() || symbol_byte == b' ') && symbol_byte != b'\\' {
                                    result.push(symbol_byte as char);
                                } else {
                                    result.push_str(&format!("\\x{:02X}", symbol_byte));
                                }
                            }
                            i += s as usize;
                        }
                    }
                }
            },
            Err(b) => {
                // Unknown byte
                result.push_str(&format!("\\x{:02X}", b));
                i += 1;
            }
        }
        // Add space between tokens if needed
        if i < bytes.len() {
            result.push(' ');
        }
    }
    result
}

use pathmap::trie_map::BytesTrieMap;
use pathmap::zipper::{ZipperIteration, ZipperMoving};

pub struct ExprMapSolver {
    pub sources: Vec<Expr>,
    parents: HashMap<u64, HashSet<u64>>,
    links: HashMap<u64, HashSet<u64>>,

    complete: HashSet<u64>,
    pointer: HashMap<u64, Expr>,
    pub subs: HashMap<u64, Expr>,
    ready: HashSet<u64>
}

pub union AlignedArr<T: Sized, const SZ: usize> {
    x: std::mem::ManuallyDrop<T>,
    arr: [u8; SZ],
}
impl <T: Sized, const SZ: usize> AlignedArr<T, SZ> {
    fn inner_mut(&mut self) -> &'static mut T {
        unsafe { std::mem::transmute(std::ptr::addr_of_mut!(self.x)) }
    }
    fn inner_ref(&self) -> &'static T {
        unsafe { std::mem::transmute(std::ptr::addr_of!(self.x)) }
    }
    fn inner(&self) -> T where T : Copy {
        unsafe { std::ptr::read((&self.x) as *const std::mem::ManuallyDrop<T> as *const T) }
    }
    fn inner_cloned(&self) -> T where T : Clone + 'static {
        let t: &'static T =  unsafe { std::mem::transmute(std::ptr::addr_of!(self.x)) };
        t.clone()
    }
}

macro_rules! local {
    ($name:ident : $t:ty) => {
        thread_local! {
            static $name: std::cell::UnsafeCell<AlignedArr<$t, { std::mem::size_of::<$t>() }>> = std::cell::UnsafeCell::new(
                AlignedArr { arr: [0; { std::mem::size_of::<$t>() }] });
        }
    };
    ($name:ident = $value:expr) => {
        unsafe { $name.with(|x| *x.get() = AlignedArr{ x: std::mem::ManuallyDrop::new($value) } ) }
    };
    ($name:ident) => {
        unsafe { $name.with(|x| x.get().as_ref().unwrap().inner()) }
    };
    (clone $name:ident) => {
        unsafe { $name.with(|x| x.get().as_ref().unwrap().inner_cloned()) }
    };
    (&$name:ident) => {
        unsafe { ($name.with(|x| x.get().as_ref().unwrap())).inner_ref() }
    };
    (&mut$name:ident) => {
        unsafe { $name.with(|x| x.get().as_mut().unwrap()).inner_mut() }
    }
}


unsafe impl Sync for Expr {}
unsafe impl Send for Expr {}

unsafe fn p(e: Expr) -> u64 {
    e.ptr as u64
}

unsafe fn q(i: u64) -> Expr {
    Expr { ptr: i as *mut u8 }
}


impl ExprMapSolver {
    pub fn new() -> Self {
        Self {
            sources: vec![],
            parents: HashMap::new(),
            links: HashMap::new(),

            complete: HashSet::new(),
            pointer: HashMap::new(),
            subs: HashMap::new(),
            ready: HashSet::new()
        }
    }

    unsafe fn add_node(&mut self, e: Expr) -> Expr {
        self.parents.insert(p(e), Default::default());
        e
    }

    unsafe fn create_arc(&mut self, parent: Expr, son: Expr) {
        self.parents.insert(p(son),  [p(parent)].into_iter().collect());
    }

    unsafe fn create_link(&mut self, x: Expr, y: Expr) {
        self.links.insert(p(x), [p(y)].into_iter().collect());
        self.links.insert(p(y), [p(x)].into_iter().collect());
    }

    unsafe fn add_arcs(&mut self, e: Expr) {
        let sr = std::mem::transmute(self);

        local!(VS : Vec<u64>);
        local!(VS = vec![]);
        local!(BASE : Expr);
        local!(BASE = e);

        traverseh!(Expr, Expr, &'static mut ExprMapSolver, e, sr,
            |s: &mut &mut ExprMapSolver, o| unsafe{
                let n = Expr{ ptr: local!(BASE).ptr.add(o) };
                local!(&mut VS).push(p(n));
                (*s).add_node(n)
            },
            |s: &mut &mut ExprMapSolver, o, i| unsafe{
                let n = Expr { ptr: local!(BASE).ptr.add(o) };
                (*s).create_link(q(local!(&VS)[i as usize]), n);
                (*s).add_node(n)
            },
            |s: &mut &mut ExprMapSolver, o, c| unsafe{ (*s).add_node(Expr { ptr: local!(BASE).ptr.add(o) }) },
            |s: &mut &mut ExprMapSolver, o, a| unsafe { Expr{ ptr: local!(BASE).ptr.add(o) } },
            |s: &mut &mut ExprMapSolver, o, a, c| unsafe{ (*s).create_arc(a, c); a },
            |s: &mut &mut ExprMapSolver, o, a| { a }
        );
    }

    pub fn solve(&mut self) -> Result<(), String> {
        unsafe {
        self.sources.clone().iter().for_each(|x| self.add_arcs(*x));
        self.sources.clone().iter().reduce(|x, y| { self.create_link(*x, *y); y });

        'expressions: loop {
            self.finish({
                let mut rz = self.parents.iter();
                'first_expr: loop {
                    if let Some((&e, _)) = rz.next() { // iter expressions
                        match ExprZipper::new(q(e)).tag() {
                            Tag::NewVar => { continue }
                            Tag::VarRef(_) => { continue }
                            Tag::SymbolSize(_) => {}
                            Tag::Arity(_) => {}
                        }
                        break 'first_expr q(e)
                    } else {
                        break 'expressions
                    }
                }
            }, 1)?;
        };

        'variables: loop {
            self.finish({
                let mut rz = self.parents.iter();
                'first_expr: loop {
                    if let Some((&e, _)) = rz.next() { // iter variables
                        match ExprZipper::new(q(e)).tag() {
                            Tag::NewVar => {}
                            Tag::VarRef(_) => {}
                            Tag::SymbolSize(_) => { continue }
                            Tag::Arity(_) => { continue }
                        }
                        println!("finish {:?} {} {:?}", q(e), e, self.resolve_var(e));
                        break 'first_expr q(e)
                    } else {
                        break 'variables
                    }
                }
            }, 1)?;
        };

        }
        Ok(())
    }

    pub fn eq(&self) {
        let representative = unsafe { *self.sources.first().unwrap() };
        let mut ez = ExprZipper::new(representative);
        loop {
            match ez.tag() {
                Tag::NewVar => {
                    match self.subs.get(&(ez.subexpr().ptr as u64)) {
                        None => {
                            // println!("unbound {:?} {:?}", unsafe { self.resolve_var(ez.subexpr().ptr as u64) }, ez.subexpr().ptr as u64);
                            // println!("  {:?}", unsafe { self.subs[&self.var_resolve((1, 0))] });
                            // subs.push(nv)
                        }
                        Some(se) => unsafe {
                            // println!("bound {:?} {:?} {:?} {:?}", self.resolve_var(ez.subexpr().ptr as u64), se, se.ptr as u64, self.resolve_var(se.ptr as u64));
                            // subs.push(unsafe { (self as *const Self).cast_mut().as_mut().unwrap().descend(*se) })
                        }
                    }
                }
                Tag::VarRef(i) => {
                    match self.subs.get(&(ez.subexpr().ptr as u64)) {
                        None => {}
                        Some(se) => {
                            // let old = subs[i as usize];
                            // if old.ptr != nv.ptr {
                            //
                            // }
                            // println!("replacing {old:?} by {se:?}");
                            // subs[i as usize] = unsafe { (self as *const Self).cast_mut().as_mut().unwrap().descend(*se) };
                        }
                    }
                }
                _ => {}
            }

            if !ez.next() {
                return;
            }
        }

    }

    pub fn ret(&self, oz: &mut ExprZipper) {
        self.eq();
        let representative = *self.sources.first().unwrap();
        let mut ez = ExprZipper::new(representative);
        let mut subs = vec![];
        let mut b = Tag::NewVar.byte();
        let nv = Expr{ ptr: &mut b };
        loop {
            match ez.tag() {
                Tag::NewVar => {
                    match self.subs.get(&(ez.subexpr().ptr as u64)) {
                        None => {
                            println!("unbound {:?} {:?}", unsafe { self.resolve_var(ez.subexpr().ptr as u64) }, ez.subexpr().ptr as u64);
                            // println!("  {:?}", unsafe { self.subs[&self.var_resolve((1, 0))] });
                            subs.push(nv)
                        }
                        Some(se) => unsafe {
                            println!("bound {:?} {:?} {:?} {:?}", self.resolve_var(ez.subexpr().ptr as u64), se, se.ptr as u64, self.resolve_var(se.ptr as u64));
                            subs.push(unsafe { (self as *const Self).cast_mut().as_mut().unwrap().descend(*se) }) }
                    }
                }
                Tag::VarRef(i) => {
                    match self.subs.get(&(ez.subexpr().ptr as u64)) {
                        None => {}
                        Some(se) => {
                            let old = subs[i as usize];
                            // if old.ptr != nv.ptr {
                            //
                            // }
                            println!("replacing {old:?} by {se:?}");
                            subs[i as usize] = unsafe { (self as *const Self).cast_mut().as_mut().unwrap().descend(*se) };
                        }
                    }
                }
                _ => {}
            }

            if !ez.next() {
                representative.substitute_de_bruijn(&subs[..], oz);
                return;
            }
        }
    }


    unsafe fn finish(&mut self, r: Expr, depth: usize) -> Result<(), String> {
        if self.complete.contains(&p(r)) {
            println!("{}complete", "  ".repeat(depth));
            return Ok(()); }
        if let Some(cycle) = self.pointer.get(&p(r)) { return Err(format!("cycle {:?} {:?}", r, cycle)) }
        let mut stack = vec![r];
        self.pointer.insert(p(r), r);
        while let Some(s) = stack.pop() {
            println!("{}popped {:?} {:?}", "  ".repeat(depth), s, p(s));
            if let Some(di) = r.constant_difference(s) {
                return Err(format!("conflict {:?} {:?} ({di})", r, s))
            }
            let mut mbtm = self.parents.remove(&p(s));
            if let Some(ref btm) = mbtm {
                println!("{}evaluating parents", "  ".repeat(depth));
                for entry in btm.iter() {
                    self.finish(q(*entry), depth+1)?
                }
            }
            match self.links.get(&p(s)) {
                None => { println!("{}no link", "  ".repeat(depth)); }
                Some(btm) => {
                    print!("{}links {:?} {{", "  ".repeat(depth), btm);
                    for t in btm.into_iter() {
                        if self.complete.contains(&t) || q(*t).difference(r).is_none() { // do variable need to refer to the same?
                            if self.complete.contains(&t) { print!("C") }
                            if q(*t).difference(r).is_none() { print!("=") }
                            print!(", ");
                            self.parents.remove(&t);
                        } else if self.pointer.get(t).is_none() {
                            print!("C2, ");
                            self.pointer.insert(*t, r);
                            stack.push(q(*t))
                        } else if let Some(di) = self.pointer.get(t).unwrap().difference(r) {
                            return Err(format!("conflict {:?} {:?} ({di})", self.pointer.get(t).unwrap(), r))
                        } else {
                            print!("C4, ");
                            self.parents.remove(t);
                        }
                    }
                    println!("}}");
                }
            }
            if p(s) != p(r) {
                let mut sz = ExprZipper::new(s);
                match sz.tag() {
                    Tag::NewVar => {
                        self.subs.insert(p(s), r);
                    }
                    Tag::VarRef(i) => {
                        println!("{}adding sub {:?} {:?}", "  ".repeat(depth), p(s), self.resolve_var(p(s)));
                        if let Tag::NewVar | Tag::VarRef(_) = byte_item(*r.ptr) {
                            println!("{} {:?} {:?}", "  ".repeat(depth), p(r), self.resolve_var(p(r)));
                            if self.resolve_var(p(r)).0 < self.resolve_var(p(s)).0 {
                                self.subs.insert(p(r), s);
                            } else {
                                self.subs.insert(p(s), r);
                            }
                        } else {
                            self.subs.insert(p(s), r);
                        }

                    }
                    Tag::SymbolSize(_) => {
                        // equal by virtue of not being constant_different
                    }
                    Tag::Arity(a) => {
                        let mut rz = ExprZipper::new(r);
                        // if this was not the case constant_different would've already returned
                        debug_assert_eq!(Tag::Arity(a), rz.tag());
                        for _ in 0..a {
                            assert!(sz.next_child());
                            assert!(rz.next_child());
                            self.create_link(sz.subexpr(), rz.subexpr())
                        }
                    }
                }
                self.complete.insert(p(s));
            } else if mbtm.is_some() {
                self.parents.insert(p(s), mem::take(&mut mbtm).unwrap());
            }
        }
        self.complete.insert(p(r));
        self.parents.remove(&p(r));
        Ok(())
    }

    pub unsafe fn abs(&self, v: Expr) -> Expr {
        let mut buf = vec![0u8; 512];
        let out = Expr{ ptr: buf.leak().as_mut_ptr() };
        let mut oz = ExprZipper::new(out);

        let mut vz = ExprZipper::new(v);
        loop {
            match vz.item() {
                Ok(Tag::NewVar | Tag::VarRef(_)) => {
                    let replacement = format!("{:?}", self.resolve_var(vz.subexpr().ptr as u64));
                    oz.write_symbol(replacement.as_bytes());
                    oz.loc += replacement.len() + 1;
                }
                Ok(Tag::Arity(k)) => {
                    oz.write_arity(k);
                    oz.loc += 1;
                }
                Ok(Tag::SymbolSize(_)) => { unreachable!() }
                Err(s) => {
                    oz.write_symbol(s);
                    oz.loc += s.len() + 1;
                }
            }

            if !vz.next() {
                return out
            }
        }
    }

    pub unsafe fn build_mapping(&mut self) {
        // safety: we're serially updating v's and looking up v's without modifying keys in subs
        // descend touches self.ready but this is disjoint from what we're iterating over
        for (k, v) in (self as *const Self).cast_mut().as_mut().unwrap().subs.iter_mut() {
            *v = (self as *const Self).cast_mut().as_mut().unwrap().descend(*v);


            println!("{:?} -> {:?}", self.resolve_var(*k), self.abs(*v));
        }
    }

    unsafe fn descend(&mut self, u: Expr) -> Expr {
        if self.ready.contains(&p(u)) {
            u
        } else {
            let mut uz = ExprZipper::new(u);
            // println!("u {:?}", u);
            match uz.tag() {
                Tag::NewVar => { self.subs_or_ready(p(u)) }
                Tag::VarRef(i) => { self.subs_or_ready(p(u)) }
                Tag::SymbolSize(_) => { u }
                Tag::Arity(a) => {
                    let mut buf = vec![0u8; 512];
                    let out = Expr{ ptr: buf.leak().as_mut_ptr() };
                    self.sources.push(out);
                    let mut oz = ExprZipper::new(out);
                    oz.write_arity(a);
                    oz.loc += 1;
                    for _ in 0..a {
                        assert!(uz.next_child());
                        // println!("use {:?}", uz.subexpr());
                        let resolved = self.descend(uz.subexpr());
                        // println!("res {:?}", resolved);
                        oz.write_move(unsafe { resolved.span().as_ref().unwrap() });
                    }
                    if out.difference(u).is_none() { self.ready.insert(p(u)); }
                    out
                }
            }
        }
    }

    pub unsafe fn resolve_var(&self, x: u64) -> (usize, u8) {
        let srcs = &self.sources[..];
        if let Some((min_i, min_e)) = srcs.into_iter().map(|e| e.ptr as u64).enumerate().min_by_key(|(i, es)| {
            if *es > x { u64::MAX } else { x - es }
        }) {
            assert!(min_i < srcs[min_i].span().len());
            assert!(min_e <= x);
            local!(xoffset : usize);
            local!(xoffset = (x - min_e) as usize);
            match byte_item(*srcs[min_i].ptr.add(local!(xoffset))) {
                Tag::VarRef(i) => { (min_i, i) }
                Tag::NewVar => {
                    let (i, cf) = traverseh!(ops::ControlFlow<(), ()>, ops::ControlFlow<(), ()>, u8, srcs[min_i], 0,
                        |c: &mut u8, o| { if o == local!(xoffset) { return ControlFlow::Break(()) }; *c += 1; ControlFlow::Continue(()) },
                        |_, _, _| ControlFlow::Continue(()),
                        |_, _, _| ControlFlow::Continue(()),
                        |_, _, _| ControlFlow::Continue(()),
                        |_, _, l, r| { r?; l },
                        |_, _, l| l);
                    assert!(cf.is_break());
                    (min_i, i)
                }
                _ => { unreachable!() }
            }
        } else {
            panic!("no sources")
        }
    }

    pub unsafe fn var_resolve(&self, y: (usize, u8)) -> u64 {
        let srcs = &self.sources[..];
        let to_search = srcs[y.0];
        local!(yvar : u8);
        local!(yvar = y.1);
        let (i, cf) = traverseh!(ops::ControlFlow<usize, ()>, ops::ControlFlow<usize, ()>, u8, to_search, 0,
            |c: &mut u8, o| { if *c == local!(yvar) { return ControlFlow::Break(o) }; *c += 1; ControlFlow::Continue(()) },
            |_, _, _| ControlFlow::Continue(()),
            |_, _, _| ControlFlow::Continue(()),
            |_, _, _| ControlFlow::Continue(()),
            |_, _, l, r| { r?; l },
            |_, _, l| l);
        assert!(i == y.1);
        match cf {
            ControlFlow::Continue(_) => { unreachable!() }
            ControlFlow::Break(offset) => {
                to_search.ptr as u64 + offset as u64
            }
        }
    }

    unsafe fn subs_or_ready(&mut self, x: u64) -> Expr {
        match self.subs.get(&x) {
            None => {
                println!("var {} resolved {:?}", x, self.resolve_var(x));
                self.ready.insert(x);
                q(x)
            }
            Some(v) => {
                self.descend(*v)
            }
        }
    }
}

type ExprVar = (u8, u8);

#[derive(Clone, Copy, Debug)]
pub struct ExprEnv {
    pub n: u8,
    pub v: u8,
    pub offset: u32,
    pub base: Expr
}

impl PartialEq<Self> for ExprEnv {
    fn eq(&self, other: &Self) -> bool {
        (self.n == other.n) &&
        (self.v == other.v) &&
        (self.offset == other.offset) &&
        (self.base.ptr == other.base.ptr)
    }
}

impl Eq for ExprEnv {}

impl std::hash::Hash for ExprEnv {
    fn hash<H: Hasher>(&self, state: &mut H) {
        // state.write_u8(self.n);
        // state.write_u8(self.v);
        // state.write_u32(self.offset);
        // state.write_u64(self.base.ptr as u64);
        state.write(unsafe { &*slice_from_raw_parts(self as *const ExprEnv as *const u8, size_of::<ExprEnv>()) });
    }
}

impl ExprEnv {
    pub fn new(i: u8, e: Expr) -> Self {
        Self {
            n: i,
            v: 0,
            offset: 0,
            base: e,
        }
    }

    pub fn subsexpr(&self) -> Expr {
        Expr { ptr: unsafe { self.base.ptr.add(self.offset as usize) } }
    }

    pub fn show(&self) -> String {
        let mut v = vec![];
        self.base.serialize_highlight(&mut v, |x| std::str::from_utf8(x).unwrap(),
                                      |v, i| format!("<{},{}>", self.n, v).leak(), self.offset as usize);
        // self.subsexpr().serialize2(&mut v, |x| std::str::from_utf8(x).unwrap(),
        //                               |v, i| format!("<{},{}>", self.n, v).leak());
        String::from_utf8(v).unwrap()
    }

    fn var_opt(&self) -> Option<ExprVar> {
        unsafe {
            match byte_item(*self.base.ptr.add(self.offset as usize)) {
                Tag::NewVar => { Some((self.n, self.v)) }
                Tag::VarRef(i) => { Some((self.n, i)) }
                Tag::SymbolSize(_) => { None }
                Tag::Arity(_) => { None }
            }
        }
    }

    fn same_functor(&self, other: &Self) -> bool {
        unsafe {
            if self.n == other.n && self.offset == other.offset { return true }
            let lhs = self.subsexpr();
            let lprefix = lhs.prefix().unwrap_or_else(|x| slice_from_raw_parts(x as *const _, x.len() + 1)).as_ref().unwrap();
            let rhs = other.subsexpr();
            let rprefix = rhs.prefix().unwrap_or_else(|x| slice_from_raw_parts(x as *const _, x.len() + 1)).as_ref().unwrap();
            // performance
            // if lhs.constant_difference(rhs).is_none() {
            let count = pathmap::utils::find_prefix_overlap(lprefix, rprefix);
            if count != 0 && (count == lprefix.len() || count == rprefix.len()) {
                true
            } else {
                // let diff = lhs.constant_difference(rhs).unwrap();
                // println!("({}) {:?}  !=  {:?}", diff, self.subsexpr(), other.subsexpr());
                false
            }
        }
    }

    pub fn args(&self, dest: &mut Vec<Self>) {
        unsafe {
            let start_len = dest.len();
            match byte_item(*self.subsexpr().ptr) {
                Tag::NewVar | Tag::VarRef(_) | Tag::SymbolSize(_) => { }
                Tag::Arity(k) => {
                    local!(vec : &'static mut Vec<ExprEnv>);
                    local!(vec = std::mem::transmute(dest));
                    local!(env : ExprEnv);
                    local!(env = ExprEnv{
                        n: self.n,
                        v: self.v,
                        offset: self.offset,
                        base: self.base,
                    });

                    traverseh!((bool, u32), u32, (u8, bool), self.subsexpr(), (self.v, true),
                        |(c, t): &mut (u8, bool), o| { *c += 1; o as u32 },
                        |(c, t): &mut (u8, bool), o, r| o as u32,
                        |_, o, _| o as u32,
                        |(c, t): &mut (u8, bool), o, _| { let old = *t; *t = false; (old, o as u32) },
                        |(c, _): &mut (u8, bool), o, x: (bool, u32), y| {if x.0 {
                            let mut ne = local!(clone env);
                            ne.offset += y;
                            local!(&mut vec).push(ne);
                            local!(&mut env).v = *c
                        }; x},
                        |_, _, x: (bool, u32)| x.1);

                    // if PRINT_DEBUG { println!("args {:?} into {:?}", self.subsexpr(), local!(&vec).iter().map(|x| x.subsexpr()).collect::<Vec<_>>()); }
                    // println!("args {:?} into {:?}", self.subsexpr(), local!(&vec)[start_len..].iter().map(|x| x.subsexpr()).collect::<Vec<_>>());
                    std::hint::black_box(&vec);
                }
            }
        }
    }
}

#[derive(Debug)]
pub enum UnificationFailure {
    Occurs(ExprVar, ExprEnv),
    Difference(ExprEnv, ExprEnv),
    MaxIter(u32)
}

const APPLY_DEPTH: u32 = 64;
const MAX_UNIFY_ITER: u32 = 1000;
const PRINT_DEBUG: bool = false;
pub fn apply(n: u8, mut original_intros: u8, mut new_intros: u8, ez: &mut ExprZipper, bindings: &BTreeMap<ExprVar, ExprEnv>, oz: &mut ExprZipper, cycled: &mut BTreeMap<ExprVar, u8>, stack: &mut Vec<ExprVar>, assignments: &mut Vec<ExprVar>) -> (u8, u8) {
    let depth = stack.len();
    if stack.len() > APPLY_DEPTH as usize { panic!("apply depth > {APPLY_DEPTH}: {n} {original_intros} {new_intros}"); }
    if PRINT_DEBUG { println!("{}@ n={} original={} new={} ez={:?}", "  ".repeat(depth), n, original_intros, new_intros, ez.subexpr()); }
    unsafe {
        loop {
            match ez.item() {
                Ok(Tag::NewVar) => {
                    match bindings.get(&(n, original_intros)) {
                        None => {
                            if PRINT_DEBUG { println!("{}@ $ no binding for {:?}", "  ".repeat(depth), (n, original_intros)); }
                            // println!("original {original_intros} new {new_intros}");
                            if let Some(pos) = assignments.iter().position(|e| *e == (n, original_intros)) {
                                // println!("{}assignments _{} for {:?} (newvar)", "  ".repeat(depth), pos + 1, (n, original_intros));
                                oz.write_var_ref(pos as u8);
                            } else {
                                oz.write_new_var();
                                new_intros += 1;
                                assignments.push((n, original_intros));
                            }
                            oz.loc += 1;
                            original_intros += 1;

                        }
                        Some(rhs) => {
                            if PRINT_DEBUG { println!("{}@ $ with bindings +{} {} for {:?}", "  ".repeat(depth), rhs.n, rhs.show(), (n, original_intros)); }
                            // println!("stack={stack:?}");
                            if let Some(introduced) = cycled.get(&(n, original_intros)) {
                                if PRINT_DEBUG { println!("{}cycled _{} for {:?} (newvar)", "  ".repeat(depth), *introduced+1, (n, original_intros)) };
                                oz.write_var_ref(*introduced);
                                // println!("nv cycled contains {:?}", (n, original_intros));
                                oz.loc += 1;   
                            } else if stack.contains(&(n, original_intros)) {
                                cycled.insert((n, original_intros), new_intros);
                                // println!("nv cycled insert {:?}", (n, original_intros));
                                oz.write_new_var();
                                oz.loc += 1;
                                new_intros += 1;
                            } else {
                                stack.push((n, original_intros));
                                let (evars_, nvars_) = apply(rhs.n, rhs.v, new_intros, &mut ExprZipper::new(rhs.subsexpr()), bindings, oz, cycled, stack, assignments);
                                new_intros = nvars_;
                                stack.pop();
                            }
                            original_intros += 1;
                        }
                    }
                }
                Ok(Tag::VarRef(i)) => {
                    match bindings.get(&(n, i)) {
                        None => {
                            if PRINT_DEBUG { println!("{}@ _{} no binding for {:?}", "  ".repeat(depth), i+1, (n, i)); }
                            if let Some(pos) = assignments.iter().position(|e| *e == (n, i)) {
                                // println!("{}assignments _{} for {:?} (ref)", "  ".repeat(depth), pos+1, (n, i));
                                oz.write_var_ref(pos as u8);
                            } else {
                                oz.write_new_var();
                                new_intros += 1;
                                assignments.push((n, i)); // this can't be right in general
                            }
                            oz.loc += 1;
                        }
                        Some(rhs) => {
                            if PRINT_DEBUG { println!("{}@ _{} with binding +{} {} for {:?}", "  ".repeat(depth), i+1, rhs.n, rhs.show(), (n, i)); }
                            // println!("stack={stack:?}");
                            if let Some(introduced) = cycled.get(&(n, i)) {
                                // println!("vr cycled contains {:?}", (n, i));
                                if PRINT_DEBUG { println!("{}cycled _{} for {:?} (ref) rhs={}", "  ".repeat(depth), *introduced+1, (n, i), rhs.show()); }
                                oz.write_var_ref(*introduced);
                                oz.loc += 1;
                            } else if stack.contains(&(n, i)) {
                                // println!("vr cycled insert {:?}", (n, i));
                                cycled.insert((n, i), new_intros);
                                oz.write_new_var();
                                oz.loc += 1;
                                new_intros += 1;
                            } else {
                                stack.push((n, i));
                                let (evars_, nvars_) = apply(rhs.n, rhs.v, new_intros, &mut ExprZipper::new(rhs.subsexpr()), bindings, oz, cycled, stack, assignments);
                                new_intros = nvars_;
                                stack.pop();
                            }
                            // oz.write_var_ref(i);
                            // oz.loc += 1;
                        }
                    }
                }
                Ok(Tag::SymbolSize(s)) => {
                    unreachable!()
                }
                Err(slice) => {
                    if PRINT_DEBUG { println!("{}@ \"{}\"", "  ".repeat(depth), unsafe { std::str::from_utf8_unchecked(slice) }); }
                    oz.write_symbol(slice);
                    oz.loc += 1 + slice.len();
                }
                Ok(Tag::Arity(a)) => {
                    if PRINT_DEBUG { println!("{}@ [{}]", "  ".repeat(depth), a); }
                    oz.write_arity(a);
                    oz.loc += 1;
                }
            }

            if !ez.next() {
                return (original_intros, new_intros);
            }
        }
    }
}

pub fn unify(mut stack: Vec<(ExprEnv, ExprEnv)>) -> Result<BTreeMap<ExprVar, ExprEnv>, UnificationFailure> {
    let mut bindings: BTreeMap<ExprVar, ExprEnv> = BTreeMap::new();
    let mut iterations = 0;
    let mut encountered: HashSet<(ExprEnv, ExprEnv)> = HashSet::new();
    let mut tmpx = vec![];
    let mut tmpy = vec![];

    macro_rules! step {
        (occurs $x:expr, $e:expr) => {{
            let x = $x;
            let e = $e;
            if x.0 != e.n { false }
            else {
                local!(t : u8);
                local!(t = x.1);
                traverseh!(bool, bool, u8, e.subsexpr(), e.v,
                    |c: &mut u8, _| { let eq = *c == local!(t); *c += 1; eq },
                    |c: &mut u8, _, r| r == local!(t), |_, _, _| false, |_, _, _| false, |_, _, x, y| x || y, |_, _, x| x).1
            }
        }};
        (derefBound $t:expr) => {{
            let mut t: ExprEnv = $t;
            'bound: loop {
                match t.var_opt() {
                    None => { break 'bound t; }
                    Some(vs) => {
                        match bindings.get(&vs) {
                            None => { break 'bound t; }
                            Some(binding) => {
                                t = *binding;
                                continue 'bound
                            }
                        }
                    }
                }
            }
        }};
        (isUnbound $v:expr) => {{
            let mut v: ExprVar = $v;
            'unbound: loop {
                match bindings.get(&v) {
                    None => { break 'unbound true }
                    Some(binding) => {
                        match binding.var_opt() {
                            None => { break 'unbound false }
                            Some(vs) => {
                                v = vs;
                                continue 'unbound
                            }
                        }
                    }
                }
            }
        }};
        (push $x:expr, $y:expr) => {{
            let _x: ExprEnv = $x;
            let _y: ExprEnv = $y;
            match (_x.var_opt(), _y.var_opt()) {
                (Some(xvs), Some(yvs)) if step!(isUnbound xvs) && step!(isUnbound yvs) => {
                    stack.push((_x, _y));
                }
                _ if !encountered.contains(&(_x, _y)) => {
                    encountered.insert((_x, _y));
                    stack.push((_x, _y));
                }
                _ => {}
            }
        }};
    }

    'popping: while let Some((xpop, ypop)) = stack.pop() {
        if PRINT_DEBUG {
            println!("step {iterations}");
            bindings.iter().for_each(|(k, v)| {
                // let ov = vec![0u8; 512];
                // let o = Expr{ ptr: ov.leak().as_mut_ptr() };
                // apply(v.n, v.v, 0, &mut ExprZipper::new(v.subsexpr()), &bindings, &mut ExprZipper::new(o), 0);
                println!("  binding {:?} +{} {}", *k, v.v, v.show());
                // println!("output {:?}", o);

            });
            println!();
        }

        if iterations > MAX_UNIFY_ITER { 
            return Err(UnificationFailure::MaxIter(iterations))
        }
        iterations += 1;
        if PRINT_DEBUG {
            println!("popping");
            // println!("x: {}, sx : {:?}", xpop.show(), sx.len());
            // println!("y: {}, sy : {:?}", ypop.show(), sy.len());
        }
        let dt1: ExprEnv = step!(derefBound xpop);
        let dt2: ExprEnv = step!(derefBound ypop);

        match (dt1.var_opt(), dt2.var_opt()) {
            (None, None) => {
                if dt1.same_functor(&dt2) {
                    dt1.args(&mut tmpx);
                    dt2.args(&mut tmpy);
                    for (&tx, &ty) in tmpx.iter().zip(tmpy.iter()) {
                        step!(push tx, ty);
                    }
                    tmpx.clear();
                    tmpy.clear();
                    // assert_eq!(sx.len(), sy.len(), "len({}) != len({})", dt2.show(), dt1.show());
                } else {
                    if PRINT_DEBUG { println!("diff {dt1:?}  != {dt2:?}"); }
                    return Err(UnificationFailure::Difference(dt1, dt2));
                }
            }
            (Some(vx), ov) => {
                if let Some(sv) = ov { if vx == sv { continue 'popping } }
                if step!(occurs vx, dt2)  { return Err(UnificationFailure::Occurs(vx, dt2)) }
                bindings.insert(vx, dt2.clone());
            }
            (ov, Some(vy)) => {
                if let Some(sv) = ov { if vy == sv { continue 'popping } }
                if step!(occurs vy, dt1)  { return Err(UnificationFailure::Occurs(vy, dt1)) }
                bindings.insert(vy, dt1.clone());
            }
        }
    }

    if stack.is_empty() {
        Ok(bindings)
    } else {
        unreachable!()
    }
}<|MERGE_RESOLUTION|>--- conflicted
+++ resolved
@@ -6,13 +6,9 @@
     ops::{self, ControlFlow}, 
     ptr::{self, null, null_mut, slice_from_raw_parts, slice_from_raw_parts_mut}
 };
-<<<<<<< HEAD
-use std::collections::{HashMap, HashSet};
-=======
 use std::collections::BTreeMap;
 use std::hash::Hasher;
 use gxhash::{HashSet, HashSetExt, HashMap, HashMapExt};
->>>>>>> f026d96d
 use smallvec::SmallVec;
 
 /// Used instead of the '?' operator, but can work inside of const functions
