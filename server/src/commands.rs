use core::pin::Pin;
use std::future::Future;
use std::path::Path;
use std::io::{BufRead, BufReader, Read, Write};
use std::any::Any;
use std::path::PathBuf;
use std::ptr::slice_from_raw_parts;
use std::usize;

use mork::{OwnedExpr, ExprTrait};
use mork::{Space, space::serialize_sexpr_into};
use pathmap::zipper::{ZipperIteration, ZipperMoving, ZipperWriting, ZipperReadOnlyConditionalIteration, ZipperReadOnlyConditionalValues, ZipperAbsolutePath};
use tokio::fs::File;
use tokio::io::{BufWriter, AsyncWriteExt};

use bytes::BytesMut;
use hyper::{Request, StatusCode};
use hyper::body::{Incoming as IncomingBody, Bytes, Frame};
use http_body_util::BodyExt;
use tokio::sync::mpsc;
use tokio_stream::{StreamExt, wrappers::ReceiverStream};
use futures_util::Stream;
use url::Url;
use mork_bytestring::{Expr, ExprZipper};
use super::{BoxedErr, MorkService, WorkThreadHandle};
use super::status_map::{StatusRecord, FetchError, ParseError};
use super::resource_store::ResourceHandle;
use super::server_space::*;
use super::status_map::*;

pub type BoxStream = Pin<Box<dyn Stream<Item = Result<Frame<Bytes>, hyper::Error>> + Send + Sync + 'static>>;

pub enum WorkResult {
    Immediate(Bytes), // previous behavior
    Streamed(BoxStream),  // support for streaming responses
}

impl WorkResult {
    pub fn is_immediate(&self) -> bool {
        match self {
            WorkResult::Immediate(_) => true,
            WorkResult::Streamed(_) => false,
        }
    }

    pub fn is_streamed(&self) -> bool {
        match self {
            WorkResult::Immediate(_) => false,
            WorkResult::Streamed(_) => true,
        }
    }

    pub fn get_bytes(&self) -> Option<Bytes> {
        match self {
            WorkResult::Immediate(b) => Some(b.clone()),
            WorkResult::Streamed(_) => None,
        }
    }
}

impl From<&str> for WorkResult {
    fn from(b: &str) -> WorkResult {
        WorkResult::Immediate(Bytes::copy_from_slice(b.as_bytes()))
    }
}

impl From<String> for WorkResult {
    fn from(b: String) -> WorkResult {
        WorkResult::Immediate(Bytes::copy_from_slice(b.as_bytes()))
    }
}

// ===***===***===***===***===***===***===***===***===***===***===***===***===***===***===***
// busywait
// ===***===***===***===***===***===***===***===***===***===***===***===***===***===***===***

/// Tie up a worker for `millis` ms.  Used to test server behavior under conditions resembling
/// heavy load
pub struct BusywaitCmd;

impl CommandDefinition for BusywaitCmd {
    const NAME: &'static str = "busywait";
    const CONST_CMD: &'static Self = &Self;
    const CONSUME_WORKER: bool = true;
    fn args() -> &'static [ArgDef] {
        &[ArgDef{
            arg_type: ArgType::UInt,
            name: "millis",
            desc: "The number of milliseconds to tie up the worker",
            required: true
        }]
    }
    fn properties() -> &'static [PropDef] {
        &[PropDef {
            arg_type: ArgType::Expr,
            name: "expr1",
            desc: "An expression to lock for the duration of the busy-wait",
            required: false
        },
        PropDef {
            arg_type: ArgType::Flag,
            name: "writer1",
            desc: "Holds write permission over expr1 if set, otherwise takes a read permission",
            required: false
        }]
    }
    async fn work(ctx: MorkService, cmd: Command, thread: Option<WorkThreadHandle>, _req: Request<IncomingBody>) -> Result<WorkResult, CommandError> {

        let expr1 = cmd.properties[0].as_ref().map(|prop| prop.as_expr_bytes());
        let writer1 = cmd.properties[1].is_some();

        let expr1 = match expr1 {
            Some(expr) => {
                let prefix = derive_prefix_from_expr_slice(expr).till_constant_to_till_last_constant();
                if writer1 {
                    Some(Box::new(ctx.0.space.new_writer_async(prefix, &()).await?) as Box<dyn Any + Send + Sync>)
                } else {
                    Some(Box::new(ctx.0.space.new_reader_async(prefix, &()).await?) as Box<dyn Any + Send + Sync>)
                }
            },
            None => None
        };

        thread.unwrap().dispatch_blocking_task(cmd, move |cmd| {
            let millis = cmd.args[0].as_u64();
            std::thread::sleep(std::time::Duration::from_millis(millis));
            drop(expr1);
            Ok(())
        }).await;
        Ok("ACK. Waiting".into())
    }
}

// ===***===***===***===***===***===***===***===***===***===***===***===***===***===***===***
// clear
// ===***===***===***===***===***===***===***===***===***===***===***===***===***===***===***

/// Clears all data at the specified path
pub struct ClearCmd;

impl CommandDefinition for ClearCmd {
    const NAME: &'static str = "clear";
    const CONST_CMD: &'static Self = &Self;
    const CONSUME_WORKER: bool = false;
    fn args() -> &'static [ArgDef] {
        &[ArgDef{
            arg_type: ArgType::Expr,
            name: "expr",
            desc: "The expression defining a subspace from which to clear.  The path is relative to the first variable in the expression, e.g. `(test (data $v) _)`",
            required: true
        }]
    }
    fn properties() -> &'static [PropDef] {
        &[]
    }
    async fn work(ctx: MorkService, cmd: Command, _thread: Option<WorkThreadHandle>, _req: Request<IncomingBody>) -> Result<WorkResult, CommandError> {
        let expr = cmd.args[0].as_expr_bytes();
        let prefix = derive_prefix_from_expr_slice(&expr).till_constant_to_till_last_constant();
        let mut writer = ctx.0.space.new_writer_async(prefix, &()).await?;

        let mut wz = ctx.0.space.write_zipper(&mut writer);
        wz.remove_branches();
<<<<<<< HEAD
        wz.remove_value();
        
        '_journal_event : {
            // JOURNAL.append_event(Clear(prefix))

            // explictly drop wz only after Journal event complete
            drop(wz)
        }
=======
        wz.remove_val();
>>>>>>> ca880ff9
        Ok("ACK. Cleared".into())
    }
}

// ===***===***===***===***===***===***===***===***===***===***===***===***===***===***===***
// copy
// ===***===***===***===***===***===***===***===***===***===***===***===***===***===***===***

/// Copys (by reference) the contents of `source` to `dest`.  This is PathMap::graft
pub struct CopyCmd;

impl CommandDefinition for CopyCmd {
    const NAME: &'static str = "copy";
    const CONST_CMD: &'static Self = &Self;
    const CONSUME_WORKER: bool = false;
    fn args() -> &'static [ArgDef] {
        &[ArgDef{
            arg_type: ArgType::Expr,
            name: "src_expr",
            desc: "The expression defining a subspacespace from which to copy.  The path is relative to the first variable in the expression, e.g. `(test (data $v) _)`",
            required: true
        },
        ArgDef{
            arg_type: ArgType::Expr,
            name: "dst_expr",
            desc: "The expression defining a destination subspacespace into which to copy.  The path is relative to the first variable in the expression, e.g. `(test (data $v) _)`",
            required: true
        }]
    }
    fn properties() -> &'static [PropDef] {
        &[]
    }
    async fn work(ctx: MorkService, cmd: Command, _thread: Option<WorkThreadHandle>, _req: Request<IncomingBody>) -> Result<WorkResult, CommandError> {
        let src_expr = cmd.args[0].as_expr_bytes();
        let src_prefix = derive_prefix_from_expr_slice(&src_expr).till_constant_to_till_last_constant();
        let mut reader = ctx.0.space.new_reader_async(src_prefix, &()).await?;

        let dst_expr = cmd.args[1].as_expr_bytes();
        let dst_prefix = derive_prefix_from_expr_slice(&dst_expr).till_constant_to_till_last_constant();
        let mut writer = ctx.0.space.new_writer_async(dst_prefix, &()).await?;

        let rz = ctx.0.space.read_zipper(&mut reader);
        let mut wz = ctx.0.space.write_zipper(&mut writer);
        wz.graft(&rz);


        '_journal_event : {
            // JOURNAL.append_event(Copy( (src_expr, dst_expr)) ) // maybe Sexpr?

            // explictly drop (wz,rz) only after Journal event complete
            drop((wz,rz))
        }

        Ok("ACK. Copied".into())
    }
}

// ===***===***===***===***===***===***===***===***===***===***===***===***===***===***===***
// count
// ===***===***===***===***===***===***===***===***===***===***===***===***===***===***===***

/// Returns a count of values below the specified path.
pub struct CountCmd;

impl CommandDefinition for CountCmd {
    const NAME: &'static str = "count";
    const CONST_CMD: &'static Self = &Self;
    const CONSUME_WORKER: bool = true;
    fn args() -> &'static [ArgDef] {
        &[ArgDef{
            arg_type: ArgType::Expr,
            name: "expr",
            desc: "The expression in the map at which to count the values.  The path is relative to the first variable in the expression, e.g. `(test (data $v) _)`",
            required: true
        }]
    }
    fn properties() -> &'static [PropDef] {
        &[]
    }
    async fn work(ctx: MorkService, cmd: Command, thread: Option<WorkThreadHandle>, _req: Request<IncomingBody>) -> Result<WorkResult, CommandError> {
        let expr = cmd.args[0].as_expr_bytes();
        let prefix = derive_prefix_from_expr_slice(&expr).till_constant_to_till_last_constant();
        let reader = ctx.0.space.new_reader_async(prefix, &()).await?;

        tokio::task::spawn(async move {
            match do_count(&ctx, thread.unwrap(), &cmd, reader).await {
                Ok(()) => {},
                Err(err) => {
                    println!("Internal Error occurred during count: {err:?}"); //GOAT Log this error
                }
            }
            async { () }
        });
        Ok("ACK. Starting Count".into())
    }
}

async fn do_count(ctx: &MorkService, thread: WorkThreadHandle, _cmd: &Command, mut reader: ReadPermission) -> Result<(), CommandError> {

    let ctx_clone = ctx.clone();
    tokio::task::spawn_blocking(move || -> Result<(), CommandError> {
        let rz = ctx_clone.0.space.read_zipper(&mut reader);
        let count = rz.val_count();
        drop(rz);

        ctx_clone.0.space.set_user_status(reader.path(), StatusRecord::CountResult(count.into()))?;
        Ok(())
    }).await??;

    thread.finalize().await;
    println!("Count command successful"); //GOAT Log this!
    Ok(())
}

// ===***===***===***===***===***===***===***===***===***===***===***===***===***===***===***
// explore
// ===***===***===***===***===***===***===***===***===***===***===***===***===***===***===***

/// Explore a limited number of paths below a focus position, within an expression's subspace
///
/// `focus_token` represents a location within `pattern` and thus accessible from `pattern_reader`.  It should
/// be treated as opaque bytes.
///
/// Usage:
/// 1. Start exploration from the `expr` by passing an empty `focus_token` (use a trailing '/').
/// 2. This will return at most 256 pairs.  Each pair represents a disjoint set of values in the subspace at or
///  below the position defined by the `focus_token` that was passed in.  Each pair includes:
///  `(focus_token, sample_expr)`. The `sample_expr` represents one arbitrarily chosen expression from within
///  the set.
/// 3. The pair's `focus_token` can be used to recursively continue exploration by calling the method again using
///  the same `pattern` and `pattern_reader`, but with the new `focus_token`.  Subsequent results are now relative
///  to the prior result set.
/// 4. A "()" response means the `sample_expr` that was paired with the prior call's `focus_token` is a singleton
///  within its result set.  A "()" response when `focus_token` is empty means the expression's subspace is empty
pub struct ExploreCmd;

impl CommandDefinition for ExploreCmd {
    const NAME: &'static str = "explore";
    const CONST_CMD: &'static Self = &Self;
    const CONSUME_WORKER: bool = true;
    fn args() -> &'static [ArgDef] {
        &[ArgDef{
            arg_type: ArgType::Expr,
            name: "expr",
            desc: "The expression within the space, from which to begin traversal",
            required: true
        },
        ArgDef{
            arg_type: ArgType::Path,
            name: "focus_token",
            desc: "An encoded representation of a subset of the subspace matched by the expression.  Pass a zero-length string to begin exploration",
            required: true
        }]
    }
    fn properties() -> &'static [PropDef] { &[] }
    async fn work(ctx: MorkService, cmd: Command, thread: Option<WorkThreadHandle>, _req: Request<IncomingBody>) -> Result<WorkResult, CommandError> {

        let expr = cmd.args[0].as_expr_bytes().to_vec();
        let prefix = derive_prefix_from_expr_slice(&expr).till_constant_to_till_last_constant();
        let reader = ctx.0.space.new_reader_async(prefix, &()).await?;

        let out = tokio::task::spawn_blocking(move || -> Result<WorkResult, CommandError> {
            do_bfs(&ctx, cmd, reader, expr)
        }).await??;

        thread.unwrap().finalize().await;
        println!("Explore command successful"); // TODO log this!

        Ok(out)
    }
}

fn do_bfs(ctx: &MorkService, cmd: Command, mut reader: ReadPermission, mut expr: Vec<u8>) -> Result<WorkResult, CommandError> {

    let focus_token = cmd.args[1].as_path();
    let result_paths = ctx.0.space.token_bfs(focus_token, mork_bytestring::Expr { ptr: expr.as_mut_ptr() }, &mut reader);

    let mut buffer = Vec::with_capacity(4096);
    let mut writer = std::io::BufWriter::new(&mut buffer);
    let mut expr_buffer = Vec::with_capacity(4096);

    let mut first = true;
    writer.write(b"[")?;
    for (new_tok, expr) in result_paths {
        if first {
            first = false
        } else {
            writer.write(b",\n")?;
        }

        writer.write(b"{\"token\": [")?;

        let mut inner_first = true;
        for &byte in new_tok.iter() {
            if inner_first {
                inner_first = false
            } else {
                writer.write(b", ")?;
            }
            writer.write(format!("{}", byte as u16).as_bytes())?;
        }

        writer.write(b"], \"expr\": ")?;

        serialize_sexpr_into(expr.borrow().ptr, &mut expr_buffer, ctx.0.space.symbol_table())
            .map_err(|e|CommandError::internal(format!("failed to serialize to MeTTa S-Expressions: {e:?}")))?;
        writer.write(serde_json::to_string(std::str::from_utf8(&expr_buffer[..])?)?.as_bytes())?;
        expr_buffer.clear();

        writer.write(b"}")?;
    }
    writer.write(b"]")?;

    writer.flush()?;
    drop(writer);

    Ok(WorkResult::Immediate(hyper::body::Bytes::from(buffer)))
}

// ===***===***===***===***===***===***===***===***===***===***===***===***===***===***===***
// export
// ===***===***===***===***===***===***===***===***===***===***===***===***===***===***===***

/// deserialize a map, serve as a file to the client. 
pub struct ExportCmd;

impl CommandDefinition for ExportCmd {
    const NAME: &'static str = "export";
    const CONST_CMD: &'static Self = &Self;
    const CONSUME_WORKER: bool = true;
    fn args() -> &'static [ArgDef] {
        &[ArgDef{
            arg_type: ArgType::String,
            name: "pattern",
            desc: "The pattern to specify the expressions to export from the space",
            required: true
        },
        ArgDef{
            arg_type: ArgType::String,
            name: "template",
            desc: "The template to specify the form of the expressions in the exported data",
            required: true
        }]
    }
    fn properties() -> &'static [PropDef] {
        &[PropDef {
            arg_type: ArgType::String,
            name: "format",
            desc: "The format to export, default is metta S-Expressions",
            required: false
        },
        PropDef {
            arg_type: ArgType::String,
            name: "uri",
            desc: "A file url to export to.  If this property is provided then the returned body won't contain any result data",
            required: false
        }]
    }
    async fn work(ctx: MorkService, cmd: Command, thread: Option<WorkThreadHandle>, _req: Request<IncomingBody>) -> Result<WorkResult, CommandError> {

        let (pattern, template) = pattern_template_from_sexpr_pair(&ctx.0.space, cmd.args[0].as_str(), cmd.args[1].as_str())
            .map_err(|e| CommandError::external(StatusCode::BAD_REQUEST, format!("{e:?}")))?;

        let pat_reader = ctx.0.space.new_reader_async(&derive_prefix_from_expr_slice(pattern.as_bytes()).till_constant_to_till_last_constant(), &()).await?;

        let format = cmd.properties[0].as_ref().map(|fmt_arg| fmt_arg.as_str()).unwrap_or("metta");
        let format = DataFormat::from_str(format).ok_or_else(|| CommandError::external(StatusCode::BAD_REQUEST, format!("Unrecognized format: {format}")))?;

        //Unpack the "uri" argument into a file path, if one was provided
        let file_path = match cmd.properties[1].as_ref() {
            Some(file_uri) => {
                #[cfg(feature="local_files")]
                {
                    let url = Url::parse(file_uri.as_str())?;

                    if url.scheme() != "file" {
                        return Err(CommandError::external(StatusCode::BAD_REQUEST, format!("Export command only supports `file` URLs in `uri` property")))
                    }
                    match url.to_file_path() {
                        Ok(file_path) => Some(file_path),
                        Err(e) => {
                            return Err(CommandError::external(StatusCode::BAD_REQUEST, format!("Failed to parse URL as a file path: {e:?}")))
                        }
                    }
                }
                #[cfg(not(feature="local_files"))]
                {
                    println!("Illegal attempt to export to local file using url: {file_uri:?}"); //GOAT, log this!!
                    return Err(CommandError::external(StatusCode::BAD_REQUEST, format!("File URLs aren't supported because the MORK server was compiled without `local_files` support")))
                }
            },
            None => None
        };

        let out = tokio::task::spawn_blocking(move || -> Result<WorkResult, CommandError> {
            do_export(&ctx, (pat_reader, pattern), template, format, file_path)
        }).await??;

        thread.unwrap().finalize().await;
        println!("Export command successful"); // TODO log this!

        Ok(out)
    }
}

/// Do the actual serialization
fn do_export(ctx: &MorkService, (reader, pattern): (ReadPermission, OwnedExpr), template: OwnedExpr, format: DataFormat, file_path: Option<PathBuf>) -> Result<WorkResult, CommandError> {
    let buffer = match &file_path {
        Some(file_path) => {
            // The rendered output will go to a file
            let file = std::fs::File::create(&file_path)?;
            let mut writer = std::io::BufWriter::new(file);
            dump_as_format(ctx, &mut writer, (reader, pattern), template, format)?;
            writer.flush()?;
            drop(writer);
            format!("Output written to file: {file_path:?}").into_bytes()
        },
        None => {
            // The rendered output will be returned directly
            let mut buffer = Vec::with_capacity(4096);
            let mut writer = std::io::BufWriter::new(&mut buffer);
            dump_as_format(ctx, &mut writer, (reader, pattern), template, format)?;
            writer.flush()?;
            drop(writer);
            buffer
        }
    };

    Ok(WorkResult::Immediate(hyper::body::Bytes::from(buffer)))
}

fn dump_as_format<W: Write>(ctx: &MorkService, writer: &mut std::io::BufWriter<W>, (mut reader, pattern): (ReadPermission, OwnedExpr), template: OwnedExpr, format: DataFormat) -> Result<(), CommandError> {
    match format {
        DataFormat::Metta => {
            ctx.0.space.dump_as_sexpr(writer, (&mut reader, pattern.borrow()), template.borrow()).map_err(|e| CommandError::internal(format!("failed to serialize to MeTTa S-Expressions: {e:?}")))?;
        },
        DataFormat::Csv |
        DataFormat::Json => {
            writer.write(b"Export Error: Unimplemented Export Format")?;
        },
        DataFormat::Raw => {
            let mut rz = ctx.0.space.read_zipper(&mut reader);
            while rz.to_next_val() {
                writeln!(writer, "{:?}", rz.path()).map_err(|e| CommandError::internal(format!("Error occurred writing raw paths: {e:?}")))?;
            }
        }
        // #[cfg(not(feature="interning"))]
        DataFormat::Paths => {
            // println!("serializing...");
            thread_local!{
                static buf: std::cell::UnsafeCell<[u8; 4096]> = std::cell::UnsafeCell::new([0; 4096]);
            }
            buf.with(|b| {
                let mut rz = ctx.0.space.read_zipper(&mut reader);
                let wn = rz.witness();
                pathmap::path_serialization::for_each_path_serialize(writer, || {
                    while let Some(()) = rz.to_next_get_val_with_witness(&wn) {
                        let p = rz.origin_path();
                        let mut oz = ExprZipper::new(Expr{ ptr: unsafe { (*b.get()).as_mut_ptr() } });
                        // println!("dump transforming {:?} with {:?} => {:?}", Expr{ ptr: p.as_ptr() as *mut u8 }, pattern.borrow(), template.borrow());
                        match (Expr{ ptr: p.as_ptr() as *mut u8 }.transformData(pattern.borrow(), template.borrow(), &mut oz)) {
                            Ok(()) => unsafe {
                                // println!("success {:?}", Expr{ ptr: (*b.get()).as_mut_ptr() });
                                return Ok(Some(slice_from_raw_parts((*b.get()).as_ptr(), oz.loc).as_ref().unwrap()))
                            }
                            Err(_e) => {
                                // println!("failure");
                                continue
                            }
                        }
                    }
                    Ok(None)
                }
            )
            }).map_err(|e| CommandError::internal(format!("Error occurred writing raw paths: {e:?}")))?;
        }
    };
    Ok(())
}

// ===***===***===***===***===***===***===***===***===***===***===***===***===***===***===***
// import
// ===***===***===***===***===***===***===***===***===***===***===***===***===***===***===***

/// Fetch a remotely-hosted file, parse it, and load it into the map
pub struct ImportCmd;

impl CommandDefinition for ImportCmd {
    const NAME: &'static str = "import";
    const CONST_CMD: &'static Self = &Self;
    const CONSUME_WORKER: bool = true;
    fn args() -> &'static [ArgDef] {
        &[ArgDef{
            arg_type: ArgType::String,
            name: "pattern",
            desc: "The pattern to specify the expression to import from the data",
            required: true
        },
        ArgDef{
            arg_type: ArgType::String,
            name: "template",
            desc: "The template to specify the form of the expressions in the space",
            required: true
        }]
    }
    fn properties() -> &'static [PropDef] {
        &[PropDef{
            arg_type: ArgType::String,
            name: "uri",
            desc: "The URI from which to fetch the file, only http and https schemes are currently supported",
            required: true
        }]
    }
    async fn work(ctx: MorkService, cmd: Command, thread: Option<WorkThreadHandle>, _req: Request<IncomingBody>) -> Result<WorkResult, CommandError> {
        //Make sure we can get a place to download the file to, and we don't have an existing download in-progress
        let file_uri = cmd.properties[0].as_ref().unwrap().as_str();
        let file_handle = ctx.0.resource_store.new_resource(file_uri, cmd.cmd_id).await?;

        let (pattern, template) = pattern_template_from_sexpr_pair(&ctx.0.space, cmd.args[0].as_str(), cmd.args[1].as_str())
            .map_err(|e| CommandError::external(StatusCode::BAD_REQUEST, format!("{e:?}")))?;

        let writer = ctx.0.space.new_writer_async(derive_prefix_from_expr_slice(template.as_bytes()).till_constant_to_full(), &()).await?;

        tokio::task::spawn(async move {
            match do_import(&ctx, thread.unwrap(), &cmd, pattern, template, writer, file_handle).await {
                Ok(()) => {},
                Err(err) => {
                    println!("Internal Error occurred during import: {err:?}"); //GOAT Log this error
                }
            }
            async { () }
        });
        Ok("ACK. Starting Import".into())
    }
}

async fn do_import(ctx: &MorkService, thread: WorkThreadHandle, cmd: &Command, pattern: OwnedExpr, template: OwnedExpr, mut writer: WritePermission, mut file_resource: ResourceHandle) -> Result<(), CommandError> {
    let file_uri = cmd.properties[0].as_ref().unwrap().as_str();
    let url = Url::parse(file_uri)?;

    let space_prefix = derive_prefix_from_expr_slice(template.as_bytes()).till_constant_to_till_last_constant().to_owned();

    let file_path = if url.scheme() == "file" {

        // If a `file://` url was provided, then see if we can resolve it to a path and that the path exists
        //========================
        #[cfg(feature="local_files")]
        {
            let file_path = match url.to_file_path() {
                Ok(file_path) => file_path,
                Err(e) => {
                    let fetch_err = FetchError::new(StatusCode::BAD_REQUEST, format!("Failed to parse URL as a file path: {e:?}"));
                    return ctx.0.space.set_user_status(space_prefix, StatusRecord::FetchError(fetch_err))
                }
            };
            if !file_path.is_file() {
                let fetch_err = FetchError::new(StatusCode::BAD_REQUEST, format!("Failed to open file at path: {file_path:?}"));
                return ctx.0.space.set_user_status(space_prefix, StatusRecord::FetchError(fetch_err))
            }
            file_path
        }
        #[cfg(not(feature="local_files"))]
        {
            println!("Illegal attempt to import local file using url: {file_uri}"); //GOAT, log this!!
            let fetch_err = FetchError::new(StatusCode::BAD_REQUEST, format!("File URLs aren't supported because the MORK server was compiled without `local_files` support"));
            return ctx.0.space.set_user_status(space_prefix, StatusRecord::FetchError(fetch_err))
        }
    } else {

        // Otherwise fetch the url from a remote server
        //========================
        let mut response = match ctx.0.http_client.get(&*file_uri).send().await {
            Ok(response) => {
                if !response.status().is_success() {
                    //User-facing error
                    println!("Import Failed. unable to fetch remote resource: {}", response.status()); //GOAT, log this failure to fetch remote resource
                    let fetch_err = FetchError::new(response.status(), format!("Failed to load remote resource: {}", response.status()));
                    return ctx.0.space.set_user_status(space_prefix, StatusRecord::FetchError(fetch_err))
                }
                response
            },
            Err(e) => {
                let fetch_err = FetchError::new(StatusCode::INTERNAL_SERVER_ERROR, format!("Error occurred fetching remote resource: {e:?}"));
                return ctx.0.space.set_user_status(space_prefix, StatusRecord::FetchError(fetch_err))
            }
        };

        let mut file_writer = BufWriter::new(File::create(file_resource.path()?).await?);

        //GOAT!!!  We need to communicate back to the user if the download craps out in the middle
        while let Some(chunk) = response.chunk().await? {
            file_writer.write(&*chunk).await?;
        }
        file_writer.flush().await?;

        println!("Successful download from '{}', file saved to '{:?}'", file_uri, file_resource.path()?); //GOAT Log this sucessful completion
        file_resource.path()?.to_owned()
    };

    // Do the Parsing
    //========================
    let file_type = match detect_file_type(&file_path, file_uri) {
        Ok(file_type) => file_type,
        Err(err) => {
            //User-facing error
            println!("Import Failed. Unrecognized file type: {err:?}"); //GOAT, log this failure
            let parse_err = ParseError::new(format!("Failed to recognize file format: {err:?}"));
            return ctx.0.space.set_user_status(space_prefix, StatusRecord::ParseError(parse_err))
        }
    };

    let ctx_clone = ctx.clone();
    match tokio::task::spawn_blocking(move || {
        let file_handle = std::fs::File::open(&file_path)?;
        let file_stream = BufReader::new(file_handle);

        do_parse(&ctx_clone.0.space, file_stream, pattern, template, &mut writer, file_type)?;

        '_journal_event : {
            // JOURNAL.append_event(Import( (file, pattern, template)) ) // pattern : Sexpr, template : Sexpr
        
            // explictly drop `writer` only after Journal event complete
            drop(writer)
        }
        Result::<(),CommandError>::Ok(())
    
    }).await.map_err(CommandError::internal)? {
        Ok(()) => {},
        Err(err) => {
            //User-facing error
            println!("Import Failed. Parse error: {err:?}"); //GOAT, log this failure
            let parse_err = ParseError::new(format!("Failed to parse file: {err:?}"));
            return ctx.0.space.set_user_status(space_prefix, StatusRecord::ParseError(parse_err))
        }
    };

    //Finalize the resource
    let timestamp = 987654321; //GOAT, use the real timestamp from this command.
    file_resource.finalize(timestamp).await?;

    thread.finalize().await;
    println!("Import command successful"); //GOAT Log this!
    Ok(())
}

enum DataFormat {
    Metta, Json, Csv, Raw,
    #[cfg(not(feature="interning"))]
    Paths,
}

impl DataFormat {
    pub fn from_str(fmt_name: &str) -> Option<DataFormat> {
        let name_string = fmt_name.to_lowercase();
        // println!("gotten format {name_string}");
        match name_string.as_str() {
            "metta" => Some(DataFormat::Metta),
            "json" => Some(DataFormat::Json),
            "csv" => Some(DataFormat::Csv),
            "raw" => Some(DataFormat::Raw),
            // #[cfg(not(feature="interning"))]
            "paths" => Some(DataFormat::Paths),
            _ => { None }
        }
    }
}

/// Detects the type of file based on its name and/or contents
fn detect_file_type(_file_path: &Path, uri: &str) -> Result<DataFormat, CommandError> {
    let file_extension_err = || { CommandError::internal(format!("Unrecognized extension on file in url: {:?}", uri)) };

    let start_char = uri.len()-6.min(uri.len());
    let extension_start = uri[start_char..].rfind('.').ok_or_else(file_extension_err)? + start_char + 1;
    let extension = &uri[extension_start..];

    DataFormat::from_str(extension).ok_or_else(|| file_extension_err())
}

fn do_parse<SrcStream: Read + BufRead>(space: &ServerSpace, src: SrcStream, pattern: OwnedExpr, template: OwnedExpr, writer: &mut WritePermission, file_type: DataFormat) -> Result<(), CommandError> {
    let pattern_expr = pattern.borrow();
    let template_expr = template.borrow();
    match file_type {
        DataFormat::Metta => {
            let count = space.load_sexpr(src, pattern_expr, template_expr, writer).map_err(|e| CommandError::external(StatusCode::BAD_REQUEST, format!("{e:?}")))?;
            println!("Loaded {count} atoms from MeTTa S-Expr");
        },
        DataFormat::Json => {
            unimplemented!();//GOAT
            // let count = space.load_json_old(std::str::from_utf8(src_buf)?, dst).map_err(|e| CommandError::external(StatusCode::BAD_REQUEST, format!("{e:?}")))?;
            // println!("Loaded {count} atoms from JSON");
        },
        DataFormat::Csv => {
            let count = space.load_csv(src, pattern_expr, template_expr, writer, b',', true).map_err(|e| CommandError::external(StatusCode::BAD_REQUEST, format!("{e:?}")))?;
            println!("Loaded {count} atoms from CSV");
        },
        DataFormat::Raw => {
            return Err(CommandError::external(StatusCode::BAD_REQUEST, format!("Unimplemnted Import from raw format")))
        }
        // #[cfg(not(feature="interning"))] // use at own risk with interning
        DataFormat::Paths => {
            let bl = writer.path().len();
            let mut wz = space.write_zipper(writer);
            thread_local!{
                static buf: std::cell::UnsafeCell<[u8; 4096]> = std::cell::UnsafeCell::new([0; 4096]);
            }
            let pathmap::path_serialization::DeserializationStats { path_count, .. } = buf.with(|b| {
                // println!("for each deserialized...");
                pathmap::path_serialization::for_each_deserialized_path(src, |k, p| {
                    let mut oz = ExprZipper::new(Expr{ ptr: unsafe { (*b.get()).as_mut_ptr() } });
                    // println!("transforming {:?} with {:?} => {:?}", Expr{ ptr: p.as_ptr() as *mut u8 }, pattern.borrow(), template.borrow());
                    match (Expr{ ptr: p.as_ptr() as *mut u8 }.transformData(pattern.borrow(), template.borrow(), &mut oz)) {
                        Ok(()) => unsafe {
                            wz.move_to_path(slice_from_raw_parts((*b.get()).as_ptr().offset(bl as _), oz.loc).as_ref().unwrap());
                            wz.set_val(());
                        }
                        Err(_e) => {}
                    }
                    std::io::Result::Ok(())
                })
            }).map_err(|e| CommandError::external(StatusCode::BAD_REQUEST, format!("{e:?}")))?;
            println!("Loaded {path_count} paths from `.paths` file");
        }
    }
    Ok(())
}

#[cfg(feature="neo4j")]
mod neo4j_commands {
    use crate::commands::*;

    /// makes initializing arrays easier
    const ZEROED : ArgDef = ArgDef{ arg_type: ArgType::String, name: "", desc: "", required: false}; 
    #[allow(unused)]
    #[repr(usize)]
    enum LoadNeo4jArg {
        OutputPath,
        Neo4jUri,
        Neo4jUser,
        // TODO! can we make this more secure?
        Neo4jPassword,
        /// this needs to remain the last variant
        _Len,
    }

    macro_rules! load_neo4j {
        (struct $COMMAND:ident; const NAME = $NAME:literal; fn $METHOD:ident) => {
            pub struct $COMMAND;
            impl CommandDefinition for $COMMAND {
                const NAME: &'static str = $NAME;
                const CONST_CMD: &'static Self = &Self;
                const CONSUME_WORKER: bool = true;
                fn args() -> &'static [ArgDef] {
                    & const {
                        use LoadNeo4jArg as Arg;
                        let mut args = [ZEROED; Arg::_Len as usize];

                        args[Arg::OutputPath as usize] = 
                            ArgDef{
                                arg_type : ArgType::Path,
                                name     : "output_path",
                                desc     : "the path where the loaded data will be stored",
                                required : true
                            };

                        args[Arg::Neo4jUri as usize] = 
                            ArgDef{
                                arg_type : ArgType::String,
                                name     : "neo4j_uri",
                                desc     : "the uri to the Neo4j instance",
                                required : true
                            };

                        args[Arg::Neo4jUser as usize] = 
                            ArgDef{
                                arg_type : ArgType::String,
                                name     : "neo4j_user",
                                desc     : "the username for accessing the Neo4j instance",
                                required : true
                            };

                        args[Arg::Neo4jUser as usize] = 
                            ArgDef{
                                arg_type : ArgType::String,
                                name     : "neo4j_password",
                                desc     : "the password for accessing the Neo4j instance",
                                required : true
                            };

                        args
                    }
                }
                fn properties() -> &'static [PropDef] {
                    &[]
                }
                async fn work(ctx: MorkService, cmd: Command, thread: Option<WorkThreadHandle>, _req: Request<IncomingBody>) -> Result<WorkResult, CommandError> {
                    let mut output = ctx.0.space.new_writer_async(cmd.args[LoadNeo4jArg::OutputPath as usize].as_path(), &()).await?;

                    let thread = thread.unwrap();
                    thread.dispatch_blocking_task(cmd, move |cmd| {
                        ctx.0.space.$METHOD(
                            &mut output,
                            &tokio::runtime::Handle::current(),
                            cmd.args[LoadNeo4jArg::Neo4jUri as usize].as_str(),
                            cmd.args[LoadNeo4jArg::Neo4jUser as usize].as_str(),
                            cmd.args[LoadNeo4jArg::Neo4jPassword as usize].as_str(),
                        ).map(|_|{}).map_err(|e| {
                            let e_ : Box<dyn std::error::Error + Send + Sync + 'static> = Box::new( std::io::Error::other(format!("{e:?}")));
                            e_
                        })
                    }).await;

                    Ok(WorkResult::Immediate(Bytes::from("Load Neo4j Triples query sent")))
                }
            }
        };
    }

    // ===***===***===***===***===***===***===***===***===***===***===***===***===***===***===***
    // load_neo4j_triples
    // ===***===***===***===***===***===***===***===***===***===***===***===***===***===***===***
    load_neo4j!{struct LoadNeo4jTriplesCmd; const NAME = "load_neo4j_triples"; fn load_neo4j_triples}

    // ===***===***===***===***===***===***===***===***===***===***===***===***===***===***===***
    // load_neo4j_node_properties
    // ===***===***===***===***===***===***===***===***===***===***===***===***===***===***===***
    load_neo4j!{struct LoadNeo4jNodePropertiesCmd; const NAME = "load_neo4j_node_properties"; fn load_neo4j_node_properties}

    // ===***===***===***===***===***===***===***===***===***===***===***===***===***===***===***
    // load_neo4j_node_labels
    // ===***===***===***===***===***===***===***===***===***===***===***===***===***===***===***
    load_neo4j!{struct LoadNeo4jNodeLabelsCmd; const NAME = "load_neo4j_node_labels"; fn load_neo4j_node_labels}

}
#[cfg(feature="neo4j")]
#[allow(unused)]
pub use neo4j_commands::*;

// ===***===***===***===***===***===***===***===***===***===***===***===***===***===***===***
// metta_thread
// ===***===***===***===***===***===***===***===***===***===***===***===***===***===***===***

/// Runs a MeTTa thread at a location
pub struct MettaThreadCmd;

impl CommandDefinition for MettaThreadCmd {
    const NAME: &'static str = "metta_thread";
    const CONST_CMD: &'static Self = &Self;
    const CONSUME_WORKER: bool = true;
    fn args() -> &'static [ArgDef] {
        &[
            // // substitution related code (for reference when it gets implemented)
                // ArgDef{
                //     arg_type: ArgType::String,
                //     name: "initial_exec",
                //     desc: "The initial_exec must be of the form\
                //           \nwhere initial_exec is `(exec ($location <priority>) (, <..patterns>) (, <..templates>))`\
                //           \n<priority> must be a ground term.\
                //           \nThe $location will be substituted with a ground term based on the location property argument of the metta_thread_command.\
                //           ",
                //     required: true
                // }
        ]
    }
    fn properties() -> &'static [PropDef] {
        &[
            PropDef {
                arg_type: ArgType::String,
                //GOAT: I don't think it makes any sense to call this a "location" at this point.  It's really a unique thread_id.
                // And once we make it auto-generated, I don't think it makes any sense for it to be a parameter at all
                //
                //GOAT: we probably want to use `ctx.0.workers.job_counter()` instead of `ctx.0.request_counter`, because request_counter
                // increments for every request including status requests, while `job_counter` only increments for actual work operations.
                name: "location",
                desc: "If this parameter is present the thread id will not be generated by the runtime, but will instead try to run with the one supplied.\
                      \nThe location of the execution of a metta thread. The location must be a ground (no variable bindings or references).\
                      \nThe thread will run and consume expressions of the form (exec (<loc> <priority>) (, <..patterns>) (, <..templates>)) until there are none left.\
                      \nIt is an error to spawn a thread at the same location or to execute an exec expression where the patterns and templates are not in (, <..args>) form\n
                      \nThe final status of the execution can be queried at (exec <location>)",
                required: false
            }
        ]
    }
    async fn work(ctx: MorkService, cmd: Command, _thread: Option<WorkThreadHandle>, _req: Request<IncomingBody>) -> Result<WorkResult, CommandError> {
        let thread = _thread.unwrap();

        let bad_request = |s : &str| Err(CommandError::external(StatusCode::BAD_REQUEST, s));

        // // substitution related code (for reference when it gets implemented)
            // let initial_sexpr = cmd.args[0].as_str().to_owned();
            // let Ok(initial_expr) = ctx.0.space.sexpr_to_expr(&initial_sexpr) else { return bad_request("malformed priority sexpr") };
            // let initial_expr_raw = initial_expr.borrow();
            // Validate shape of initial
            // '_validate_initial : {
            //     let malformed_exec = || Err(CommandError::external(StatusCode::BAD_REQUEST, "malformed initial_exec, expected `(exec ($location <priority>) (, <..patterns>) (, <..templates>))`"));
            //     let mut initial_ez = mork_bytestring::ExprZipper::new(initial_expr_raw);
            //     let Ok(mork_bytestring::Tag::Arity(4)) = initial_ez.item() else { return malformed_exec(); };
            //     initial_ez.next();
            //     // exec
            //     if unsafe { initial_ez.subexpr().span().as_ref().unwrap() } !=  unsafe { mork::expr!(ctx.0.space, "exec").span().as_ref().unwrap() } { return malformed_exec();};
            //     initial_ez.next();

            //     // ($loc <priority>)
            //     let Ok(mork_bytestring::Tag::Arity(2)) = initial_ez.item() else { return malformed_exec(); };
            //     '_loc_priority : {
            //         let mut sub = mork_bytestring::ExprZipper::new(initial_ez.subexpr());
            //         sub.next();
            //         let Ok(Tag::NewVar) = sub.item() else { return malformed_exec(); };
            //         sub.next();
            //         if !sub.subexpr().is_ground() { return malformed_exec(); }
            //     }
            //     initial_ez.next_child();

            //     if let Err(e) = check_pattern_template(&ctx.0.space, &mut initial_ez) {
            //         match e {
            //             mork::space::ExecSyntaxError::ExpectedArity4(_)             => unreachable!("Already checked"),
            //             mork::space::ExecSyntaxError::ExpectedCommaListPatterns(_)  => return bad_request("the initial_exec pattern list was not syntactically correct; expected `(exec ($location <priority>) (, <..patterns>) (, <..templates>))`"),
            //             mork::space::ExecSyntaxError::ExpectedCommaListTemplates(_) => return bad_request("the initial_exec template list was not syntactically correct; expected `(exec ($location <priority>) (, <..patterns>) (, <..templates>))`"),
            //             mork::space::ExecSyntaxError::ExpectedGroundPriority(_)     => return bad_request("the initial_exec priority was not ground; expected `(exec ($location <priority>) (, <..patterns>) (, <..templates>))`"),
            //         };
            //     };
            // }


        // //////////////////////////////////////////////////////////////////////////////////////
        // Get a unique identifier or grounded sub-expression for this MeTTa thread
        // //////////////////////////////////////////////////////////////////////////////////////

        let thread_id_sexpr_string = match &cmd.properties[0] {
            Some(prop) => prop.as_str().to_owned(),
            None       => {
                return Err(CommandError::external(StatusCode::NOT_IMPLEMENTED,
                    "Thread ID substitution is work in progress,\
                    \nuntil it is fully implemented use a hardcoded constant , for example \"task_name\", for the <location> as a convention,\
                    \nand use the command property `location` with that constant specified (`.../?location=task_name`)."
                ));
                #[allow(unreachable_code /* hopefully we will have this in the near future removed*/)]
                cmd.cmd_id.to_string()
            },
        };
        let Ok(expr) = ctx.0.space.sexpr_to_expr(&thread_id_sexpr_string) else { return bad_request("malformed location sexpr") };

        let location = expr.borrow();
        if !location.is_ground() { return Err(CommandError::external(StatusCode::BAD_REQUEST, "Location was not a ground expression."));};

        // the uniqueness of this status_loc guarantees that this MeTTa-thread is the only consumer of the current thread
        let status_loc_sexpr = format!("(exec {})", &thread_id_sexpr_string);
        let status_loc = <_>::sexpr_to_expr(&ctx.0.space, &status_loc_sexpr).unwrap();

        let Ok(status_writer) = (&ctx.0.space).new_writer(status_loc.as_bytes(), &()) else { return  Err(CommandError::external(StatusCode::CONFLICT, "Thread is already running at that loacation.")); };

        // //////////////
        // BUILD TASK //
        // ////////////

        // // substitution related code (for reference when it gets implemented)
            // // insert initial
            // let mut substitution_buffer = vec![0u8;4096];
            // let mut oz = mork_bytestring::ExprZipper::new(mork_bytestring::Expr{ptr : substitution_buffer.as_mut_ptr()});
            // initial_expr_raw
            // .substitute_one_de_bruijn(
            //     0, 
            //     expr.borrow(), 
            //     &mut oz
            // );

            // let mut attempts_left = 1000;
            // loop {
            //     if attempts_left == 0 {
            //         return Err(CommandError::external(StatusCode::CONFLICT, "Location was under heavy contention, could not insert initial_exec"));
            //     }
            //     attempts_left -=1;
            //     let span = unsafe { &*mork_bytestring::Expr{ptr:substitution_buffer.as_mut_ptr()}.span() };
            //     if let Ok(mut w) = ctx.0.space.new_writer_async(span, &()).await {
            //         ctx.0.space.write_zipper(&mut w).set_value(());
            //         break;
            //     }
            // }
            // // TODO! JOURNAL INSERTION of INITIAL_EXEC


        let thread_id_sexpr_string_moved = thread_id_sexpr_string.clone();
        thread.dispatch_blocking_task(cmd, move |_| {

            use mork::space::{metta_calculus::{TransformErr, LookupBaseCases}, ExecError};
            let max_retries          = 2000;
            let mut step_cnt         = 500;
            let mut machine          = None;
            let mut start_controller = ctx.0.space.metta_calculus_machine(&thread_id_sexpr_string_moved, &(), &mut machine);

            type CF<B,C> = std::ops::ControlFlow<B,C>;

            let exec_val = 'process_execs : loop {
                let exec_permission = match start_controller.exec_permission_with_retries(max_retries) {
                    Ok(ok)       => ok,
                    Err((_c, e)) => break 'process_execs Err(ExecError::perm_err(&ctx.0.space, e)),
                };

                let removed = match exec_permission.exec_lookup() {
                    CF::Continue(removed)                                 => removed,
                    CF::Break(LookupBaseCases::Done)                      => return Ok(()),
                    CF::Break(LookupBaseCases::ExecsRemaining(remaining)) => {
                                                                               start_controller = remaining.continue_loop();
                                                                               continue 'process_execs;
                                                                             },
                };
                // journal removal

                // close the loop
                start_controller = match removed.transform(|_|{/* journal transform in critical section */}) {
                    Ok(ok)                                => {
                                                                if step_cnt > 0 {
                                                                    step_cnt -= 1
                                                                } else {
                                                                    //Finished running the allotted number of steps
                                                                    break 'process_execs Ok(())
                                                                }
                                                                ok
                                                             },
                    Err(TransformErr::Syntax((_c,e)))      => break 'process_execs Err(ExecError::Syntax(e)),
                    Err(TransformErr::Permission((c, _e))) => {
                                                                let defer_guard = match c.defer_guard_with_retries(max_retries) {
                                                                    Ok(ok)      => ok,
                                                                    Err((_c,e)) => break 'process_execs Err(ExecError::perm_err(&ctx.0.space, e)),
                                                                };
                                                                // journal deferal reinsertion
                                                                defer_guard.defer_current_exec()
                                                              },
                };
            };

            if let Err(exec_err) = exec_val {
                let _ = ctx.0.space.set_user_status(status_loc.as_bytes(), StatusRecord::ExecError(format!("{exec_err:?}")));
            }

            drop(status_writer);
            Ok(())
        }).await;

<<<<<<< HEAD
        Ok(Bytes::from(format!("Thread `{thread_id_sexpr_string}` was dispatched. Errors will be found at the status location: `{status_loc_sexpr}`")))
=======
        // TODO! location needs to be pulled out with space!  GOAT: Please explain what you mean by this.
        Ok(
            WorkResult::Immediate(
                Bytes::from(format!("Thread `{thread_id_sexpr_string}` was dispatched. Errors will be found at the status location: `{status_loc_sexpr}`")))
        )
>>>>>>> ca880ff9
    }
}

// ===***===***===***===***===***===***===***===***===***===***===***===***===***===***===***
// metta_thread_suspend
// ===***===***===***===***===***===***===***===***===***===***===***===***===***===***===***

//GOAT, suspend needs tests.  For example, a test that starts an infinite-looping MeTTa thread, and then a second suspend request to stop it

/// Extracts a executing thread from the execution space to a location to be suspended
pub struct MettaThreadSuspendCmd;

impl CommandDefinition for MettaThreadSuspendCmd {
    const NAME: &'static str = "metta_thread_suspend";
    const CONST_CMD: &'static Self = &Self;
    const CONSUME_WORKER: bool = false;
    fn args() -> &'static [ArgDef] {
        &[
            ArgDef{
                arg_type: ArgType::String,
                name: "thread loaction",
                desc: "The thread location to stop execution",
                required: true
            },
            ArgDef{
                arg_type: ArgType::String,
                name: "suspend loaction",
                desc: "The location execs at the thread location will be suspended in the form ($suspend_loc (exec ($thread_loc $priority) $patterns $templates))",
                required: true
            }
        ]

    }
    fn properties() -> &'static [PropDef] {
        &[]
    }
    async fn work(ctx: MorkService, cmd: Command, _thread: Option<WorkThreadHandle>, _req: Request<IncomingBody>) -> Result<WorkResult, CommandError> {
        let exec_loc_sexpr = cmd.args[0].as_str().to_owned();
        let Ok(exec_loc_expr)  = ctx.0.space.sexpr_to_expr(&exec_loc_sexpr)  else { return Err(CommandError::external(StatusCode::BAD_REQUEST, format!("Invalid Sexpr for exec location : {:?}", exec_loc_sexpr))); };
        if !exec_loc_expr.borrow().is_ground() {
            return Err(CommandError::external(StatusCode::BAD_REQUEST, format!("Exec location must be ground : {}", exec_loc_sexpr)));
        }

        let suspend_loc_sexpr = cmd.args[1].as_str().to_owned();
        let Ok(suspend_loc_expr)  = ctx.0.space.sexpr_to_expr(&suspend_loc_sexpr) else { return Err(CommandError::external(StatusCode::BAD_REQUEST, format!("Invalid Sexpr for suspend location : {:?}", exec_loc_sexpr))); };
        if !suspend_loc_expr.borrow().is_ground() {
            return Err(CommandError::external(StatusCode::BAD_REQUEST, format!("Freeze location must be ground : {}", exec_loc_sexpr)));
        }


        let suspend_prefix_sexpr = format!("({} $x)", suspend_loc_sexpr);
        let suspend_prefix_expr  = ctx.0.space.sexpr_to_expr(&suspend_prefix_sexpr).unwrap();
        let suspend_prefix =  derive_prefix_from_expr_slice(suspend_prefix_expr.as_bytes()).till_constant_to_full();

        let Ok(mut suspend_writer) = ctx.0.space.new_writer_async(suspend_prefix, &()).await else {
            return Err(CommandError::external(StatusCode::CONFLICT, format!("Conflict at suspend location : {}", suspend_prefix_sexpr)));
        };


        let status_loc_sexpr = format!("(exec {})", exec_loc_sexpr);
        let status_loc_expr = ctx.0.space.sexpr_to_expr(&status_loc_sexpr).unwrap();

        let mut suspend_wz = ctx.0.space.write_zipper(&mut suspend_writer);
        suspend_wz.remove_branches();


        let exec_prefix_sexpr = format!("(exec ({} $) $ $)", exec_loc_sexpr);
        let exec_prefix_expr  = ctx.0.space.sexpr_to_expr(&exec_prefix_sexpr).unwrap();
        let exec_prefix       =  derive_prefix_from_expr_slice(exec_prefix_expr.as_bytes()).till_constant_to_full();
        let mut exec_loc_writer = loop {
            if let Ok(exec_writer) = ctx.0.space.new_writer(exec_prefix, &()) {
                break exec_writer;
            };
        };

        // if this fails, we have successfully blocked the thread
        if let Ok(_status) = ctx.0.space.new_reader(status_loc_expr.as_bytes(), &()) {
            return Err(CommandError::external(StatusCode::GONE, format!("The thread has already stopped, suspend location has been cleared : {}", suspend_prefix_sexpr)));
        };

        let mut exec_wz = ctx.0.space.write_zipper(&mut exec_loc_writer);
        let Some(pats_templates) = exec_wz.take_map() else {
            return Err(CommandError::external(StatusCode::GONE, format!("The thread has already been exhausted, suspend location has been cleared : {}", suspend_prefix_sexpr)));
        };

        suspend_wz.descend_to(exec_prefix_expr.as_bytes());
        suspend_wz.graft_map(pats_templates);

<<<<<<< HEAD
        '_journal_event : {
            // JOURNAL.append_event(Suspend(exec_loc))

            // explictly drop wz only after Journal event complete
            drop((suspend_wz, exec_wz))
        }

        Ok(Bytes::from(format!("Ack. Thread {} cleared, now frozen at `({} (exec ({} $priorities) $patterns $templates))`", exec_loc_sexpr, suspend_loc_sexpr, exec_loc_sexpr)))
=======
        Ok(
            WorkResult::Immediate(
                Bytes::from(format!("Ack. Thread {} cleared, now frozen at `({} (exec ({} $priorities) $patterns $templates))`", exec_loc_sexpr, suspend_loc_sexpr, exec_loc_sexpr)))
        )
>>>>>>> ca880ff9
    }
}


// ===***===***===***===***===***===***===***===***===***===***===***===***===***===***===***
// status
// ===***===***===***===***===***===***===***===***===***===***===***===***===***===***===***

/// Returns the status associated with a path in the trie
pub struct StatusCmd;

impl CommandDefinition for StatusCmd {
    const NAME: &'static str = "status";
    const CONST_CMD: &'static Self = &Self;
    const CONSUME_WORKER: bool = false;
    fn args() -> &'static [ArgDef] {
        &[ArgDef{
            arg_type: ArgType::Expr,
            name: "expr",
            desc: "The expression on which to return the status.  The path is relative to the first variable in the expression, e.g. `(test (data $v) _)`",
            required: true
        }]
    }
    fn properties() -> &'static [PropDef] {
        &[]
    }
    async fn work(ctx: MorkService, cmd: Command, _thread: Option<WorkThreadHandle>, _req: Request<IncomingBody>) -> Result<WorkResult, CommandError> {
        let expr = cmd.args[0].as_expr_bytes();
        let prefix = derive_prefix_from_expr_slice(&expr).till_constant_to_till_last_constant();

        let status = ctx.0.space.get_status(&prefix);
        let json_string = serde_json::to_string(&status)?;
        Ok(json_string.into())
    }
}

// ===***===***===***===***===***===***===***===***===***===***===***===***===***===***===***
// status_stream
// ===***===***===***===***===***===***===***===***===***===***===***===***===***===***===***

/// Opens a Server-Side-Events stream, to monitor an expression / path for status updates
pub struct StatusStreamCmd;

impl CommandDefinition for StatusStreamCmd {
    const NAME: &'static str = "status_stream";
    const CONST_CMD: &'static Self = &Self;
    const CONSUME_WORKER: bool = false;

    fn args() -> &'static [ArgDef] {
        &[ArgDef{
            arg_type: ArgType::Expr,
            name: "expr",
            desc: "The expression on which to return the status.  The path is relative to the first variable in the expression, e.g. `(test (data $v) _)`",
            required: true
        }]
    }
    fn properties() -> &'static [PropDef] {
        &[]
    }
    async fn work(
        ctx: MorkService,
        cmd: Command,
        _thread: Option<WorkThreadHandle>, _req: Request<IncomingBody>
    ) -> Result<WorkResult, CommandError> {

        let expr = cmd.args[0].as_expr_bytes();
        let prefix = derive_prefix_from_expr_slice(expr).till_constant_to_till_last_constant();

        //Make a channel to send status updates to the client
        let (tx, rx) = mpsc::channel::<StatusRecord>(100);

        //Send the current status right away.  It'll be buffered because we haven't composed the reply yet
        let status = ctx.0.space.get_status(&prefix);
        let _ = tx.send(status).await;

        //Put the sender in the StatusMap, so we can send updates to the stream
        ctx.0.space.status_map.add_stream(prefix, cmd.cmd_id, tx);

        //Finally, Make a StatusStream from the channel, so we can return it to the client, and clean up the
        // StatusMap if the client closes the stream
        let stream = ReceiverStream::new(rx).map(|quote| {
            let data = serde_json::to_string(&quote).unwrap();
            let event = format!("data: {}\n\n", data);
            Ok(Frame::data(Bytes::from(event)))
        });
        let stream = StatusStream::new(ctx.0.space.status_map.clone(), prefix.to_vec(), cmd.cmd_id, stream);

        Ok(WorkResult::Streamed(Box::pin(stream)))
    }
}

/// Wraps a stream, so the stream will be removed from the server's status_streams map when the client closes the connection
pub(crate) struct StatusStream<S> {
    inner: S,
    stream_id: u64,
    status_map: StatusMap,
    path: Vec<u8>,
}

impl<S> Drop for StatusStream<S> {
    fn drop(&mut self) {
        //When this is called, it tells us that the client has closed the channel, so remove the sender from the map
        self.status_map.remove_stream(&self.path, self.stream_id);
    }
}

impl<S> StatusStream<S> {
    pub(crate) fn new(status_map: StatusMap, path: Vec<u8>, stream_id: u64, inner: S) -> Self {
        StatusStream { path, status_map, stream_id, inner }
    }
}

impl<S: Stream + Unpin> Stream for StatusStream<S> where S::Item : core::fmt::Debug {
    type Item = S::Item;

    fn poll_next(mut self: Pin<&mut Self>, cx: &mut std::task::Context<'_>) -> std::task::Poll<Option<Self::Item>> {
        Pin::new(&mut self.inner).poll_next(cx)
    }
}

// ===***===***===***===***===***===***===***===***===***===***===***===***===***===***===***
// stop
// ===***===***===***===***===***===***===***===***===***===***===***===***===***===***===***

/// Initiate server shutdown, immedaitely stop accepting new connections
pub struct StopCmd;

impl CommandDefinition for StopCmd {
    const NAME: &'static str = "stop";
    const CONST_CMD: &'static Self = &Self;
    const CONSUME_WORKER: bool = false;
    fn args() -> &'static [ArgDef] {
        &[]
    }
    fn properties() -> &'static [PropDef] {
        &[
            PropDef {
                arg_type: ArgType::Flag,
                name: "wait_for_idle",
                desc: "A flag instructing the server to wait for an idle state before initiating shutdown",
                required: false
            }
        ]
    }
    async fn work(ctx: MorkService, cmd: Command, _thread: Option<WorkThreadHandle>, _req: Request<IncomingBody>) -> Result<WorkResult, CommandError> {
        const IDLE_TIME_MS: u128 = 1000; //The server must be idle for 1s before shutdown will begin from a `wait_for_idle` request
        let wait_for_idle = cmd.properties[0].is_some();

        if wait_for_idle {
            tokio::task::spawn(async move {
                //This loop runs until the server has gone `IDLE_TIME_MS` without taking any new work
                let mut last_busy_time = std::time::Instant::now();
                let mut last_request_count = ctx.0.request_counter.load(std::sync::atomic::Ordering::Relaxed);
                loop {
                    ctx.0.workers.wait_for_worker_completion().await;
                    let cur_request_count = ctx.0.request_counter.load(std::sync::atomic::Ordering::Relaxed);
                    if last_request_count != cur_request_count {
                        last_busy_time = std::time::Instant::now();
                        last_request_count = cur_request_count;
                    }
                    if std::time::Instant::now().duration_since(last_busy_time).as_millis() > IDLE_TIME_MS {
                        break
                    }
                    tokio::time::sleep(std::time::Duration::from_millis(5)).await;
                }
                ctx.0.stop_cmd.notify_waiters();
            });
            println!("Processed `stop?wait_for_idle` request"); //GOAT log this
            Ok("ACK. Shutdown will occur when server activity stops".into())
        } else {
            ctx.0.stop_cmd.notify_waiters();
            println!("Processed `stop` request"); //GOAT log this
            Ok("ACK. Initiating Shutdown.  Connections will not longer be accepted".into())
        }
    }
}

// ===***===***===***===***===***===***===***===***===***===***===***===***===***===***===***
// transform
// ===***===***===***===***===***===***===***===***===***===***===***===***===***===***===***

/// expects the post body to be of this form of sexpr
/// ```ignore
/// (transform
///   (, (pattern0 ...)
///      (pattern1 ...)
///      ...
///   )
///   (, (template0 ...)
///      (template1 ...)
///      ...
///   )
/// )
/// ```

pub struct TransformCmd;

impl CommandDefinition for TransformCmd {
    const NAME: &'static str = "transform";
    const CONST_CMD: &'static Self = &Self;
    const CONSUME_WORKER: bool = true;
    fn args() -> &'static [ArgDef] {
        &[]
    }
    fn properties() -> &'static [PropDef] {
        &[]
    }
    async fn work(ctx: MorkService, cmd: Command, thread: Option<WorkThreadHandle>, mut _req: Request<IncomingBody>) -> Result<WorkResult, CommandError> {
        let work_thread = thread.unwrap();

        let post_bytes = get_all_post_frame_bytes(&mut _req).await?;
        let src = core::str::from_utf8(&post_bytes).map_err(|e| CommandError::external(StatusCode::BAD_REQUEST, format!("{e:?}")))?;

        let (patterns, templates) = pattern_template_args(&ctx.0.space, src)
            .map_err(|e| CommandError::external(StatusCode::BAD_REQUEST, format!("{e:?}")))?;

        let (read_map, template_prefixes, mut writers) = ctx.0.space.acquire_transform_permissions(&patterns, &templates, &(), ||{})?;

        '_journal_event : {
            // JOURNAL.append_event(Transform(Post_bytes))

            // explictly drop wz only after Journal event complete
        }

        work_thread.dispatch_blocking_task(cmd, move |_c| {

            ctx.0.space.transform_multi_multi(&patterns, &read_map, &templates, &template_prefixes, &mut writers);
            Ok(())
        }).await;

        Ok(WorkResult::Immediate(Bytes::from("ACK. TranformMultiMulti dispatched")))
    }
}

#[cfg(test)]
#[test]
fn transform_multi_multi_basic_arg_check() {
    let space = ServerSpace::new();

    let input ="\
               \n(transform\
               \n  (, (pattern0 a)\
               \n     (pattern1 b)\
               \n     (pattern1 b d e $f)\
               \n  )\
               \n  (, (template0 c)\
               \n     (template1 d)\
               \n  )\
               \n)\
               \n\
    ";

    let (out_paterns, out_templates) = pattern_template_args(&space, input).unwrap();

    println!("PATERNS   : {out_paterns:?}\
            \nTEMPLATES : {out_templates:?}")
}


#[derive(Debug)]
enum TransformMultiMultiError {
    ExpectedTransformSym,
    ExpectedPatternList,
    ExpectedTemplateList,
    ExpectedArity3AsFirstByte,
    ParseError
}

/// Parse a (pattern, template) pair as paths
fn pattern_template_from_sexpr_pair(space : &ServerSpace, pattern: &str, template: &str) -> Result<(OwnedExpr, OwnedExpr), TransformMultiMultiError> {
    let formatted = format!(
        "(transform (, {}) (, {}) )",
        pattern, 
        template,
    );
    let (mut patterns, mut templates) = pattern_template_args(&space, &formatted)?;
    // Ok((patterns.pop().unwrap(), templates.pop().unwrap()))
    Ok((patterns.pop().unwrap_or(OwnedExpr::empty()), templates.pop().unwrap_or(OwnedExpr::empty())))
}

/// Parses the args in the POST body of a transform command request into a Vec of patterns and a Vec of templates
fn pattern_template_args(space: &ServerSpace, input: &str)->Result<(Vec<OwnedExpr>, Vec<OwnedExpr>), TransformMultiMultiError> {
    use mork_bytestring::Tag;

    let expr = space.sexpr_to_expr(input).map_err(|_| TransformMultiMultiError::ParseError)?;
    let mut expr_z = mork_bytestring::ExprZipper::new(expr.borrow());

    let Ok(Tag::Arity(3)) = expr_z.item() else { return  Err(TransformMultiMultiError::ExpectedArity3AsFirstByte);};

    expr_z.next_child();
    if unsafe {expr_z.subexpr().span().as_ref() != mork::expr!(space, "transform").span().as_ref()} {
        return Err(TransformMultiMultiError::ExpectedTransformSym)
    }

    expr_z.next_child();
    let paterns = expr_z.subexpr();
    let Ok(out_paterns) = comma_list_expr(&space, paterns) else { return Err(TransformMultiMultiError::ExpectedPatternList); };

    expr_z.next_child();
    let templates = expr_z.subexpr();
    let Ok(out_templates) = comma_list_expr(&space, templates) else { return Err(TransformMultiMultiError::ExpectedTemplateList); };

    Ok((out_paterns, out_templates))
}

fn comma_list_expr(space : &ServerSpace, expr : mork_bytestring::Expr) -> Result<Vec<OwnedExpr>, &'static str> {

    let mut out = Vec::new();
    let mut z = mork_bytestring::ExprZipper::new(expr);
    match z.item() {
        Ok(mork_bytestring::Tag::Arity(arity)) => {
            if !z.next_child() { return Err("Malformed expr") };

            if unsafe {z.subexpr().span().as_ref() != mork::expr!(space, ",").span().as_ref()} {
                return Err("expected `,` symbol");
            }
            for _ in 0..arity-1 {
                z.next_child();
                let sub = z.subexpr();
                out.push(OwnedExpr::from(unsafe { &*sub.span() }))
            }
            Ok(out)
        }
        _ => Err(dbg!("expected arity byte"))
    }
}

// ===***===***===***===***===***===***===***===***===***===***===***===***===***===***===***
// upload
// ===***===***===***===***===***===***===***===***===***===***===***===***===***===***===***

/// Upload data directly to the map via a post request
pub struct UploadCmd;

impl CommandDefinition for UploadCmd {
    const NAME: &'static str = "upload";
    const CONST_CMD: &'static Self = &Self;
    const CONSUME_WORKER: bool = true;
    fn args() -> &'static [ArgDef] {
        &[ArgDef{
            arg_type: ArgType::String,
            name: "pattern",
            desc: "The pattern to specify the expression to import from the data",
            required: true
        },
        ArgDef{
            arg_type: ArgType::String,
            name: "template",
            desc: "The template to specify the form of the expressions in the space",
            required: true
        }]
    }
    fn properties() -> &'static [PropDef] {
        &[
            PropDef {
                arg_type: ArgType::String,
                name: "format",
                desc: "The format to expect, default is metta S-Expressions",
                required: false
            }
        ]
    }
    async fn work(ctx: MorkService, cmd: Command, thread: Option<WorkThreadHandle>, mut req: Request<IncomingBody>) -> Result<WorkResult, CommandError> {
        let format = cmd.properties[0].as_ref().map(|fmt_arg| fmt_arg.as_str()).unwrap_or("metta");
        let format = DataFormat::from_str(format).ok_or_else(|| CommandError::external(StatusCode::BAD_REQUEST, format!("Unrecognized format: {format}")))?;

        let (pattern, template) = pattern_template_from_sexpr_pair(&ctx.0.space, cmd.args[0].as_str(), cmd.args[1].as_str())
            .map_err(|e| CommandError::external(StatusCode::BAD_REQUEST, format!("{e:?}")))?;

        let mut writer = ctx.0.space.new_writer(derive_prefix_from_expr_slice(template.as_bytes()).till_constant_to_full(), &())?;

        //Read all the data from the post request

        // Do the Parsing
        //========================
        let ctx_clone   = ctx.clone();
        let src_buf     = get_all_post_frame_bytes(&mut req).await?;
        let data_format = format;
        match tokio::task::spawn_blocking(move || {
            let out = do_parse(&ctx_clone.0.space, &src_buf[..], pattern, template, &mut writer, data_format)?;
            '_journal_event : {
                // JOURNAL.append_event(Upload(Pattern, template, src_buf))
                            
                // explictly drop writer only after Journal event complete
                drop(writer)
            }
            Result::<(),CommandError>::Ok(())
        }).await.map_err(CommandError::internal)? {
            Ok(()) => {},
            Err(err) => {
                //User-facing error
                println!("Upload Failed. Parse error: {err:?}"); //GOAT, log this failure
                return Err(CommandError::external(StatusCode::BAD_REQUEST, format!("Failed to parse uploaded data: {err:?}")))
            }
        };

        thread.unwrap().finalize().await;
        Ok("ACK. Upload Successful".into())
    }
}

/// Read all the data from the post request
async fn get_all_post_frame_bytes(req : &mut Request<IncomingBody>) -> Result<Bytes, CommandError> {
    let mut post_data_buf = BytesMut::with_capacity(4096);
    while let Some(chunk) = req.frame().await {
        match chunk {
            Ok(frame) => {
                if let Some(data) = frame.data_ref() {
                    post_data_buf.extend_from_slice(data);
                }
            }
            Err(err) => {
                return Err(CommandError::external(StatusCode::BAD_REQUEST, format!("Error reading POST data: {err}")))
            }
        }
    }
    Ok(post_data_buf.freeze())
}

// ===***===***===***===***===***===***===***===***===***===***===***===***===***===***===***
// Command mechanism implementation
// ===***===***===***===***===***===***===***===***===***===***===***===***===***===***===***

/// The definition of an argument to a command
pub struct ArgDef {
    pub arg_type: ArgType,
    pub name: &'static str,
    pub desc: &'static str,
    pub required: bool
}

/// The definition of a property associated with a command
pub type PropDef = ArgDef;

/// Defines the behavior of a command the server can execute
pub trait CommandDefinition where Self: 'static + Send + Sync {
    /// Name of the command
    const NAME: &'static str;

    /// Glue to get a constant reference to the Self singleton
    const CONST_CMD: &'static Self;

    /// Whether or not this command requires a free worker be available in order to proceed
    const CONSUME_WORKER: bool;

    /// Arguments, `(arg_type, arg_name, arg_description)`
    fn args() -> &'static [ArgDef];

    /// Additional named properties associated with the command, (key, )
    fn properties() -> &'static [PropDef];

    /// Method to perform the execution.  If anything CPU-intensive is done in this method,
    /// it should call `dispatch_blocking_task` for that work
    fn work(ctx: MorkService, cmd: Command, thread: Option<WorkThreadHandle>, req: Request<IncomingBody>) -> impl Future<Output=Result<WorkResult, CommandError>> + Sync + Send;
}

/// Object-safe wrapper over CommandDefinition
pub trait CmdDefObject: 'static + Send + Sync {
    fn name(&self) -> &'static str;
    fn consume_worker(&self) -> bool;
    // fn args(&self) -> &'static [ArgDef];
    // fn properties(&self) -> &'static [PropDef];
    fn work(&self, ctx: MorkService, cmd: Command, thread: Option<WorkThreadHandle>, req: Request<IncomingBody>) -> Pin<Box<dyn Future<Output=Result<WorkResult, CommandError>> + Sync + Send>>;
}

impl<CmdDef> CmdDefObject for CmdDef where CmdDef: 'static + Send + Sync + CommandDefinition {
    fn name(&self) -> &'static str {
        Self::NAME
    }
    fn consume_worker(&self) -> bool {
        Self::CONSUME_WORKER
    }
    // fn args(&self) -> &'static [ArgDef] {
    //     Self::args()
    // }
    // fn properties(&self) -> &'static [PropDef] {
    //     Self::properties()
    // }
    fn work(&self, ctx: MorkService, cmd: Command, thread: Option<WorkThreadHandle>, req: Request<IncomingBody>) -> Pin<Box<dyn Future<Output=Result<WorkResult, CommandError>> + Sync + Send>> {
        Box::pin(Self::work(ctx, cmd, thread, req))
    }
}

/// An invocation of a command, that can be (or has been) executed by the server
#[derive(Clone)]
pub struct Command {
    pub def: &'static dyn CmdDefObject,
    pub args: Vec<ArgVal>,
    pub properties: Vec<Option<ArgVal>>,
    pub cmd_id: u64,
}

/// An error type from a command that can be logged and returned to a client
#[derive(Debug)]
pub enum CommandError {
    /// An internal server error that is not the result of a client action
    Internal(BoxedErr),
    /// An error originating from an action done by the client
    External(ExternalError)
}

#[derive(Clone, Debug)]
pub struct ExternalError {
    pub(crate) user_message: Option<String>,
    pub(crate) log_message: String,
    pub(crate) status_code: StatusCode,
}

impl ExternalError {
    pub fn new<M: Into<String>>(status_code: StatusCode, log_message: M) -> Self {
        Self { status_code, log_message: log_message.into(), user_message: None, }
    }
}

impl CommandError {
    pub fn internal<Desc: Into<Box<dyn core::error::Error + Send + Sync>>>(desc: Desc) -> Self {
        Self::Internal(desc.into())
    }
    pub fn external<M: Into<String>>(status_code: StatusCode, log_message: M) -> Self {
        Self::External(ExternalError{ status_code, log_message: log_message.into(), user_message: None })
    }
    pub fn from_status_record<M: Into<String>>(status_record: StatusRecord, log_message: M) -> Self {
        match status_record {
            StatusRecord::PathClear => unreachable!(),
            StatusRecord::CountResult(_) => unreachable!(),
            StatusRecord::PathReadOnly => Self::external(StatusCode::FORBIDDEN, log_message),
            StatusRecord::PathReadOnlyTemporary => Self::external(StatusCode::CONFLICT, log_message),
            StatusRecord::PathForbidden => Self::external(StatusCode::FORBIDDEN, log_message),
            StatusRecord::PathForbiddenTemporary => Self::external(StatusCode::CONFLICT, log_message),
            StatusRecord::FetchError(err) => Self::external(err.status_code, err.log_message),
            StatusRecord::ParseError(err) => Self::external(StatusCode::UNSUPPORTED_MEDIA_TYPE, err.log_message),
            StatusRecord::ExecError(err) =>Self::external(StatusCode::BAD_REQUEST, err),
        }
    }
}

impl<E: core::error::Error + Send + Sync + 'static> From<E> for CommandError {
    fn from(err: E) -> Self {
        Self::Internal(Box::new(err))
    }
}

#[derive(Clone, Copy, Debug)]
pub enum ArgType {
    Expr, Flag, Int, UInt, Path, String
}

#[derive(Clone, Debug, Default)]
pub enum ArgVal {
    #[default]
    None,
    Flag,
    Int(i64),
    UInt(u64),
    Expr(OwnedExpr),
    Path(Vec<u8>),
    String(String),
}

impl ArgVal {
    pub fn as_u64(&self) -> u64 {
        match self {
            Self::UInt(v) => *v,
            _ => unreachable!()
        }
    }
    pub fn as_i64(&self) -> i64 {
        match self {
            Self::Int(v) => *v,
            _ => unreachable!()
        }
    }
    pub fn as_path(&self) -> &[u8] {
        match self {
            Self::Path(path) => &*path,
            _ => unreachable!()
        }
    }
    pub fn as_str(&self) -> &str {
        match self {
            Self::String(string) => &*string,
            _ => unreachable!()
        }
    }
    pub fn as_expr_bytes(&self) -> &[u8] {
        match self {
            Self::Expr(expr) => expr.as_bytes(),
            _ => unreachable!()
        }
    }
}


type ExprPrefixSlice<'a> = &'a [u8];
#[derive(Clone, Copy, Debug)]
enum DerivedPrefix<'a> {
    TillVar(ExprPrefixSlice<'a>),
    TillConst{ full : ExprPrefixSlice<'a>, till_last_constant : ExprPrefixSlice<'a>},
}
impl<'a> DerivedPrefix<'a> {
    /// the [`Self::TillConstant`] variant will be collapsed to the `full` field, and the [`Self::TillVar`] variant to it's inner value
    fn till_constant_to_full(self)-> ExprPrefixSlice<'a> {
        match self {
            DerivedPrefix::TillVar(items) => items,
            DerivedPrefix::TillConst { full, .. } => full,
        }
    }
    #[allow(unused)]
    /// the [`Self::TillConstant`] variant will be collapsed to the `till_last_constant` field, and the [`Self::TillVar`] variant to it's inner value
    fn till_constant_to_till_last_constant(self) -> ExprPrefixSlice<'a> {
        match self {
            DerivedPrefix::TillVar(items) => items,
            DerivedPrefix::TillConst { till_last_constant, .. } => till_last_constant,
        }
    }
}

// wrapper for [`mork_bytestring::Expr::prefix`] to make the interface more straight-forward
fn derive_prefix_from_expr_slice(expr_slice : &[u8]) -> DerivedPrefix<'_>{
    unsafe {
      match (mork_bytestring::Expr{
          ptr : expr_slice.as_ptr() as *mut _
      })
      .prefix()
      {
        Ok(pre) => DerivedPrefix::TillVar(&*pre),
        Err(till_last) => DerivedPrefix::TillConst {
            full               : expr_slice, 
            till_last_constant : &*till_last,
        },
      }
    }
}

#[cfg(test)]
#[test]
fn prefix_assertions() {
    let space = ServerSpace::new();

    macro_rules! prefix_to_var { ($EXPR:ident :expr ; $PREFIX:ident : prefix ; $SEXPR:literal) => {
        let se      = $SEXPR;
        let $EXPR   = space.sexpr_to_expr(se).unwrap();
        let $PREFIX = derive_prefix_from_expr_slice(& $EXPR.as_bytes());
    }; }

    prefix_to_var!(e1 : expr ; pe1 : prefix ; "a");
    core::assert_eq!{e1, pe1.till_constant_to_full()};

    prefix_to_var!(e2 : expr; pe2 : prefix; "$a");
    core::assert_ne!{e2, pe2.till_constant_to_full()};
    core::assert_eq!(pe2.till_constant_to_full(), pe1.till_constant_to_till_last_constant());

    // ----

    prefix_to_var!(e3 : expr; pe3 : prefix; "(a)");
    core::assert_eq!{e3, pe3.till_constant_to_full()};

    prefix_to_var!(e4 : expr; pe4 : prefix; "($a)");
    core::assert_ne!{e4, pe4.till_constant_to_full()};
    core::assert_eq!(pe4.till_constant_to_full(), pe3.till_constant_to_till_last_constant());

    // ----

    prefix_to_var!(e5 : expr; pe5 : prefix; "(a b)");
    core::assert_eq!{e5, pe5.till_constant_to_full()};

    prefix_to_var!(e6 : expr; pe6 : prefix; "(a $b)");
    core::assert_ne!{e6, pe6.till_constant_to_full()};
    core::assert_eq!{pe6.till_constant_to_full(), pe5.till_constant_to_till_last_constant()};

    // ----

    prefix_to_var!(e7 : expr; pe7 : prefix; "($a b)");
    core::assert_ne!{e7, pe7.till_constant_to_full()};
    core::assert_ne!{pe7.till_constant_to_full(), pe6.till_constant_to_full()};

    prefix_to_var!(e8 : expr; pe8 : prefix; "($a (b c))");
    core::assert_ne!{e8, pe8.till_constant_to_full()};
    core::assert_eq!{pe8.till_constant_to_full(), pe7.till_constant_to_full()};

    prefix_to_var!(e9 : expr; pe9 : prefix; "($a $b)");
    core::assert_ne!{e9, pe9.till_constant_to_full()};
    core::assert_eq!{pe9.till_constant_to_full(), pe7.till_constant_to_full()};

    // ----

    prefix_to_var!(e10 : expr; pe10 : prefix; "($a ($b c))");
    core::assert_ne!{e10, pe10.till_constant_to_full()};
    core::assert_eq!{pe10.till_constant_to_full(), pe7.till_constant_to_full()};

    prefix_to_var!(e11 : expr; pe11 : prefix; "($a ($b $c))");
    core::assert_ne!{e11, pe11.till_constant_to_full()};
    core::assert_eq!{pe11.till_constant_to_full(), pe7.till_constant_to_full()};
}

/// This test is likely testing a useless case and can probably be removed
#[cfg(test)]
#[tokio::test]
async fn misbehaving_transform() -> Result<(), ()> {
    let s = ServerSpace::new();

    let (_pattern, template) = pattern_template_from_sexpr_pair(&s, "", "c").unwrap();

    let (read_map, template_prefixes, mut writers) = s.acquire_transform_permissions(&[], &[template.borrow()], &(), ||{}).unwrap();

    s.transform_multi_multi(&[], &read_map, &[template.borrow()], &template_prefixes, &mut writers);

    drop(writers);

    let (pattern, template) = pattern_template_from_sexpr_pair(&s, "$x", "$x").unwrap();
    let pat_prefix = derive_prefix_from_expr_slice(pattern.as_bytes()).till_constant_to_full();
    let mut reader = s.new_reader(pat_prefix, &()).unwrap();

    let mut out = Vec::new();
    s.dump_as_sexpr(&mut out, (&mut reader, pattern.borrow()), template.borrow()).unwrap();

    // this prints "c" !
    println!("{}", String::from_utf8(out).unwrap());
    Ok(())
}<|MERGE_RESOLUTION|>--- conflicted
+++ resolved
@@ -1,5 +1,6 @@
 use core::pin::Pin;
 use std::future::Future;
+use std::marker::PhantomData;
 use std::path::Path;
 use std::io::{BufRead, BufReader, Read, Write};
 use std::any::Any;
@@ -9,6 +10,7 @@
 
 use mork::{OwnedExpr, ExprTrait};
 use mork::{Space, space::serialize_sexpr_into};
+use pathmap::path_serialization::PathIterator;
 use pathmap::zipper::{ZipperIteration, ZipperMoving, ZipperWriting, ZipperReadOnlyConditionalIteration, ZipperReadOnlyConditionalValues, ZipperAbsolutePath};
 use tokio::fs::File;
 use tokio::io::{BufWriter, AsyncWriteExt};
@@ -160,18 +162,13 @@
 
         let mut wz = ctx.0.space.write_zipper(&mut writer);
         wz.remove_branches();
-<<<<<<< HEAD
-        wz.remove_value();
-        
+        wz.remove_val();
         '_journal_event : {
             // JOURNAL.append_event(Clear(prefix))
 
             // explictly drop wz only after Journal event complete
             drop(wz)
         }
-=======
-        wz.remove_val();
->>>>>>> ca880ff9
         Ok("ACK. Cleared".into())
     }
 }
@@ -522,12 +519,20 @@
         DataFormat::Paths => {
             // println!("serializing...");
             thread_local!{
-                static buf: std::cell::UnsafeCell<[u8; 4096]> = std::cell::UnsafeCell::new([0; 4096]);
+                static BUF: std::cell::UnsafeCell<[u8; 4096]> = std::cell::UnsafeCell::new([0; 4096]);
             }
-            buf.with(|b| {
+            BUF.with(|b| {
                 let mut rz = ctx.0.space.read_zipper(&mut reader);
                 let wn = rz.witness();
-                pathmap::path_serialization::for_each_path_serialize(writer, || {
+
+                struct PathIterInst<'a,F>(F, core::marker::PhantomData<&'a()>);
+                impl<'a, F : FnMut() -> Result<Option<&'a[u8]>, std::io::Error> > PathIterator for PathIterInst<'a, F> {
+                    fn next_path(&mut self) -> Result<Option<&[u8]>, std::io::Error> {
+                        self.0()
+                    }
+                }
+
+                pathmap::path_serialization::for_each_path_serialize(writer, PathIterInst(||  {
                     while let Some(()) = rz.to_next_get_val_with_witness(&wn) {
                         let p = rz.origin_path();
                         let mut oz = ExprZipper::new(Expr{ ptr: unsafe { (*b.get()).as_mut_ptr() } });
@@ -544,7 +549,9 @@
                         }
                     }
                     Ok(None)
-                }
+                },
+                    PhantomData
+                )
             )
             }).map_err(|e| CommandError::internal(format!("Error occurred writing raw paths: {e:?}")))?;
         }
@@ -775,11 +782,11 @@
             let bl = writer.path().len();
             let mut wz = space.write_zipper(writer);
             thread_local!{
-                static buf: std::cell::UnsafeCell<[u8; 4096]> = std::cell::UnsafeCell::new([0; 4096]);
+                static BUF: std::cell::UnsafeCell<[u8; 4096]> = std::cell::UnsafeCell::new([0; 4096]);
             }
-            let pathmap::path_serialization::DeserializationStats { path_count, .. } = buf.with(|b| {
+            let pathmap::path_serialization::DeserializationStats { path_count, .. } = BUF.with(|b| {
                 // println!("for each deserialized...");
-                pathmap::path_serialization::for_each_deserialized_path(src, |k, p| {
+                pathmap::path_serialization::for_each_deserialized_path(src, |_k, p| {
                     let mut oz = ExprZipper::new(Expr{ ptr: unsafe { (*b.get()).as_mut_ptr() } });
                     // println!("transforming {:?} with {:?} => {:?}", Expr{ ptr: p.as_ptr() as *mut u8 }, pattern.borrow(), template.borrow());
                     match (Expr{ ptr: p.as_ptr() as *mut u8 }.transformData(pattern.borrow(), template.borrow(), &mut oz)) {
@@ -1110,15 +1117,11 @@
             Ok(())
         }).await;
 
-<<<<<<< HEAD
-        Ok(Bytes::from(format!("Thread `{thread_id_sexpr_string}` was dispatched. Errors will be found at the status location: `{status_loc_sexpr}`")))
-=======
         // TODO! location needs to be pulled out with space!  GOAT: Please explain what you mean by this.
         Ok(
             WorkResult::Immediate(
                 Bytes::from(format!("Thread `{thread_id_sexpr_string}` was dispatched. Errors will be found at the status location: `{status_loc_sexpr}`")))
         )
->>>>>>> ca880ff9
     }
 }
 
@@ -1206,8 +1209,6 @@
 
         suspend_wz.descend_to(exec_prefix_expr.as_bytes());
         suspend_wz.graft_map(pats_templates);
-
-<<<<<<< HEAD
         '_journal_event : {
             // JOURNAL.append_event(Suspend(exec_loc))
 
@@ -1215,13 +1216,10 @@
             drop((suspend_wz, exec_wz))
         }
 
-        Ok(Bytes::from(format!("Ack. Thread {} cleared, now frozen at `({} (exec ({} $priorities) $patterns $templates))`", exec_loc_sexpr, suspend_loc_sexpr, exec_loc_sexpr)))
-=======
         Ok(
             WorkResult::Immediate(
                 Bytes::from(format!("Ack. Thread {} cleared, now frozen at `({} (exec ({} $priorities) $patterns $templates))`", exec_loc_sexpr, suspend_loc_sexpr, exec_loc_sexpr)))
         )
->>>>>>> ca880ff9
     }
 }
 
@@ -1601,7 +1599,7 @@
         let src_buf     = get_all_post_frame_bytes(&mut req).await?;
         let data_format = format;
         match tokio::task::spawn_blocking(move || {
-            let out = do_parse(&ctx_clone.0.space, &src_buf[..], pattern, template, &mut writer, data_format)?;
+            do_parse(&ctx_clone.0.space, &src_buf[..], pattern, template, &mut writer, data_format)?;
             '_journal_event : {
                 // JOURNAL.append_event(Upload(Pattern, template, src_buf))
                             
