--- conflicted
+++ resolved
@@ -16,11 +16,7 @@
 #tokio = "1.43.0"
 uuid = { version = "1.14.0" , features = ["v4", "fast-rng"] }
 futures = "0.3.31"
-<<<<<<< HEAD
 freeze = { workspace=true }
-=======
-freeze = "0.1.1"
->>>>>>> 057794df
 neo4rs = { version = "0.9.0-rc.6", optional = true }
 tokio = { version = "1.44.0", optional = true }
 
