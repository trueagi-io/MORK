use std::io::{BufRead, Read, Write};
use std::{mem, process, ptr};
use std::any::Any;
use std::fs::File;
use std::mem::MaybeUninit;
use std::ptr::{addr_of, null_mut};
use std::time::Instant;
use pathmap::ring::{AlgebraicStatus, Lattice};
use pathmap::zipper::{ProductZipper, ZipperSubtries};
use mork_bytestring::{byte_item, Expr, ExprZipper, ExtractFailure, item_byte, parse, serialize, Tag, traverseh};
use mork_frontend::bytestring_parser::{Parser, ParserError, Context};
use bucket_map::{WritePermit, SharedMapping, SharedMappingHandle};
use pathmap::trie_map::BytesTrieMap;
use pathmap::utils::{BitMask, ByteMask};
use pathmap::zipper::{ReadZipperUntracked, ZipperMoving, WriteZipperUntracked, Zipper, ZipperAbsolutePath, ZipperIteration, ZipperWriting, ZipperCreation};
use crate::json_parser::Transcriber;
use crate::prefix::Prefix;

pub struct Space {
    pub btm: BytesTrieMap<()>,
    pub sm: SharedMappingHandle
}

const SIZES: [u64; 4] = {
    let mut ret = [0u64; 4];
    let mut size = 1;
    while size < 64 {
        let k = item_byte(Tag::SymbolSize(size));
        ret[((k & 0b11000000) >> 6) as usize] |= 1u64 << (k & 0b00111111);
        size += 1;
    }
    ret
};
const ARITIES: [u64; 4] = {
    let mut ret = [0u64; 4];
    let mut arity = 1;
    while arity < 64 {
        let k = item_byte(Tag::Arity(arity));
        ret[((k & 0b11000000) >> 6) as usize] |= 1u64 << (k & 0b00111111);
        arity += 1;
    }
    ret
};
const VARS: [u64; 4] = {
    let mut ret = [0u64; 4];
    let nv_byte = item_byte(Tag::NewVar);
    ret[((nv_byte & 0b11000000) >> 6) as usize] |= 1u64 << (nv_byte & 0b00111111);
    let mut size = 0;
    while size < 64 {
        let k = item_byte(Tag::VarRef(size));
        ret[((k & 0b11000000) >> 6) as usize] |= 1u64 << (k & 0b00111111);
        size += 1;
    }
    ret
};

const ITER_AT_DEPTH: u8 = 0;
const ITER_SYMBOL_SIZE: u8 = 1;
const ITER_SYMBOLS: u8 = 2;
const ITER_VARIABLES: u8 = 3;
const ITER_ARITIES: u8 = 4;
const ITER_EXPR: u8 = 5;
const ITER_NESTED: u8 = 6;
const ITER_SYMBOL: u8 = 7;
const ITER_ARITY: u8 = 8;
const ITER_VAR_SYMBOL: u8 = 9;
const ITER_VAR_ARITY: u8 = 10;
const ACTION: u8 = 11;
const BEGIN_RANGE: u8 = 12;
const FINALIZE_RANGE: u8 = 13;
const REFER_RANGE: u8 = 14;
const RESERVED: u8 = 15;

fn label(l: u8) -> String {
    match l {
        ITER_AT_DEPTH => { "ITER_AT_DEPTH" }
        ITER_SYMBOL_SIZE => { "ITER_SYMBOL_SIZE" }
        ITER_SYMBOLS => { "ITER_SYMBOLS" }
        ITER_VARIABLES => { "ITER_VARIABLES" }
        ITER_ARITIES => { "ITER_ARITIES" }
        ITER_EXPR => { "ITER_EXPR" }
        ITER_NESTED => { "ITER_NESTED" }
        ITER_SYMBOL => { "ITER_SYMBOL" }
        ITER_ARITY => {" ITER_ARITY" }
        ITER_VAR_SYMBOL => { "ITER_VAR_SYMBOL" }
        ITER_VAR_ARITY => { "ITER_VAR_ARITY" }
        ACTION => { "ACTION" }
        BEGIN_RANGE => { "BEGIN_RANGE" }
        FINALIZE_RANGE => { "FINALIZE_RANGE" }
        REFER_RANGE => { "REFER_RANGE" }
        _ => { return l.to_string() }
    }.to_string()
}

fn show_stack<R:AsRef<[u8]>>(s: R) -> String {
    s.as_ref().iter().copied().map(label).reduce(|mut x, y| {
        x.push(' ');
        x.push_str(y.as_str());
        x
    }).unwrap()
}

fn referential_transition<Z : ZipperMoving + Zipper + ZipperAbsolutePath, F: FnMut(&[Expr], &mut Z) -> ()>(mut last: *mut u8, loc: &mut Z, references: &mut Vec<Expr>, f: &mut F) {
    unsafe {
    macro_rules! unroll {
    (ACTION $recursive:expr) => { f(&references[..], loc); };
    (ITER_AT_DEPTH $recursive:expr) => {
        let level = *last; last = last.offset(-1);

        let mut i = 0;
        while i < level {
            if loc.descend_first_byte() {
                i += 1
            } else if loc.to_next_sibling_byte() {
            } else if loc.ascend_byte() {
                i -= 1
            } else {
                i = 0;
                break
            }
        }

        while i > 0 {
            if i == level {
                referential_transition(last, loc, references, f);
                if loc.to_next_sibling_byte() {
                } else {
                    assert!(loc.ascend_byte());
                    i -= 1;
                }
            } else if i < level {
                if loc.to_next_sibling_byte() {
                    while i < level && loc.descend_first_byte() {
                        i += 1;
                    }
                } else {
                    assert!(loc.ascend_byte());
                    i -= 1;
                }
            }
        }

        last = last.offset(1); *last = level;
    };
    (ITER_NESTED $recursive:expr) => {
        let arity = *last; last = last.offset(-1);
        if arity == 0 {
          referential_transition(last, loc, references, f);
        } else {
            for _ in 0..arity-1 {
                last = last.offset(1);
                *last = ITER_EXPR;
            }
            unroll!(ITER_EXPR referential_transition(last, loc, references, f));

            last = last.offset(-(arity as isize - 1));
        }
        last = last.offset(1); *last = arity;
    };
    (ITER_SYMBOL_SIZE $recursive:expr) => {
        let m = loc.child_mask().and(&ByteMask(SIZES));
        let mut it = m.iter();

        while let Some(b) = it.next() {
            if let Tag::SymbolSize(s) = byte_item(b) {
                let buf = [b];
                if loc.descend_to(buf) {
                    let lastv = *last; last = last.offset(-1);
                    last = last.offset(1); *last = s;
                    last = last.offset(1); *last = lastv;
                    referential_transition(last, loc, references, f);
                    last = last.offset(-1);
                    last = last.offset(-1);
                    last = last.offset(1); *last = lastv;
                }
                loc.ascend(1);
            } else {
                unreachable!("no symbol size next")
            }
        }
    };
    (ITER_SYMBOLS $recursive:expr) => {
         last = last.offset(1); *last = ITER_AT_DEPTH;
         // last = last.offset(1); *last = ITER_SYMBOL_SIZE;
         unroll!(ITER_SYMBOL_SIZE $recursive);
         // last = last.offset(-1);
         last = last.offset(-1);
    };
    (ITER_VARIABLES $recursive:expr) => {
        let m = loc.child_mask().and(&ByteMask(VARS));
        let mut it = m.iter();

        while let Some(b) = it.next() {
            let buf = [b];
            if loc.descend_to(buf) {
                referential_transition(last, loc, references, f);
            }
            loc.ascend(1);
        }
    };
    (ITER_ARITIES $recursive:expr) => {
        let m = loc.child_mask().and(&ByteMask(ARITIES));
        let mut it = m.iter();

        while let Some(b) = it.next() {
            if let Tag::Arity(a) = byte_item(b) {
                let buf = [b];
                if loc.descend_to(buf) {
                    let lastv = *last; last = last.offset(-1);
                    last = last.offset(1); *last = a;
                    last = last.offset(1); *last = lastv;
                    referential_transition(last, loc, references, f);
                    last = last.offset(-1);
                    last = last.offset(-1);
                    last = last.offset(1); *last = lastv;
                }
                loc.ascend(1);
            } else {
                unreachable!()
            }
        }
    };
    (ITER_EXPR $recursive:expr) => {
        unroll!(ITER_VARIABLES $recursive);

        unroll!(ITER_SYMBOLS $recursive);

        last = last.offset(1); *last = ITER_NESTED;
        // last = last.offset(1); *last = ITER_ARITIES;
        unroll!(ITER_ARITIES $recursive);
        // last = last.offset(-1);
        last = last.offset(-1);
    };
    (ITER_SYMBOL $recursive:expr) => {
        let size = *last; last = last.offset(-1);
        let mut v = [0; 64];
        for i in 0..size { *v.get_unchecked_mut(i as usize) = *last; last = last.offset(-1); }

        if loc.descend_to_byte(item_byte(Tag::SymbolSize(size))) {
            if loc.descend_to(&v[..size as usize]) {
                $recursive;
            }
            loc.ascend(size as usize);
        }
        loc.ascend_byte();
        for i in 0..size { last = last.offset(1); *last = *v.get_unchecked((size - i - 1) as usize) }
        last = last.offset(1); *last = size;
    };
    (ITER_VAR_SYMBOL $recursive:expr) => {
        let size = *last; last = last.offset(-1);
        let mut v = [0; 64];
        for i in 0..size { *v.get_unchecked_mut(i as usize) = *last; last = last.offset(-1); }

        unroll!(ITER_VARIABLES $recursive);

        if loc.descend_to_byte(item_byte(Tag::SymbolSize(size))) {
            if loc.descend_to(&v[..size as usize]) {
                referential_transition(last, loc, references, f);
            }
            loc.ascend(size as usize);
        }
        loc.ascend_byte();
        for i in 0..size { last = last.offset(1); *last = *v.get_unchecked((size - i - 1) as usize) }
        last = last.offset(1); *last = size;
    };
    (ITER_ARITY $recursive:expr) => {
        let arity = *last; last = last.offset(-1);
        if loc.descend_to_byte(item_byte(Tag::Arity(arity))) {
            referential_transition(last, loc, references, f);
        }
        loc.ascend_byte();
        last = last.offset(1); *last = arity;
    };
    (ITER_VAR_ARITY $recursive:expr) => {
        let arity = *last; last = last.offset(-1);

        unroll!(ITER_VARIABLES $recursive);

        if loc.descend_to_byte(item_byte(Tag::Arity(arity))) {
            referential_transition(last, loc, references, f);
        }
        loc.ascend_byte();
        last = last.offset(1); *last = arity;
    };
    (BEGIN_RANGE $recursive:expr) => {
        // references.push((loc.path().len() as u32, 0));
        let p = loc.origin_path();
        references.push(Expr { ptr: p.as_ptr().cast_mut().offset(p.len() as _) });
        $recursive;
        references.pop();
    };
    (FINALIZE_RANGE $recursive:expr) => {
        // references.last_mut().unwrap().1 = loc.path().len() as u32;
        $recursive;
        // references.last_mut().unwrap().1 = 0;
    };
    (REFER_RANGE $recursive:expr) => {
        let index = *last; last = last.offset(-1);
        let subexpr = references[index as usize];
        let mut ez = ExprZipper::new(subexpr);
        let mut v0 = last;
        loop {
            match ez.item() {
                Ok(Tag::NewVar) | Ok(Tag::VarRef(_)) => {
                    last = last.offset(1); *last = ITER_EXPR;
                }
                Ok(Tag::SymbolSize(_)) => { unreachable!() }
                Err(s) => {
                    last = last.offset(1); *last = ITER_VAR_SYMBOL;
                    last = last.offset(1); *last = s.len() as u8;
                    last = last.offset(1);
                    ptr::copy_nonoverlapping(s.as_ptr(), last, s.len());
                    last = last.offset((s.len() - 1) as isize);
                }
                Ok(Tag::Arity(a)) => {
                    last = last.offset(1); *last = ITER_VAR_ARITY;
                    last = last.offset(1); *last = a;
                }
            }
            if !ez.next() {
                let d = last.offset_from(v0) as usize;
                std::ptr::slice_from_raw_parts_mut(v0.offset(1), d).as_mut().unwrap_unchecked().reverse();
                break;
            }
        };

        $recursive;
        last = v0;

        last = last.offset(1); *last = index;
    };
    (DISPATCH $s:ident $recursive:expr) => {
        match $s {
            ITER_AT_DEPTH => { unroll!(ITER_AT_DEPTH $recursive); }
            ITER_SYMBOL_SIZE => { unroll!(ITER_SYMBOL_SIZE $recursive); }
            ITER_SYMBOLS => { unroll!(ITER_SYMBOLS $recursive); }
            ITER_VARIABLES => { unroll!(ITER_VARIABLES $recursive); }
            ITER_ARITIES => { unroll!(ITER_ARITIES $recursive); }
            ITER_EXPR => { unroll!(ITER_EXPR $recursive); }
            ITER_NESTED => { unroll!(ITER_NESTED $recursive); }
            ITER_SYMBOL => { unroll!(ITER_SYMBOL $recursive); }
            ITER_ARITY => { unroll!(ITER_ARITY $recursive); }
            ITER_VAR_SYMBOL => { unroll!(ITER_VAR_SYMBOL $recursive); }
            ITER_VAR_ARITY => { unroll!(ITER_VAR_ARITY $recursive); }
            ACTION => { unroll!(ACTION $recursive); }
            BEGIN_RANGE => { unroll!(BEGIN_RANGE $recursive); }
            FINALIZE_RANGE => { unroll!(FINALIZE_RANGE $recursive); }
            REFER_RANGE => { unroll!(REFER_RANGE $recursive); }
            RESERVED => { unreachable!("reserved opcode"); }
            c => { unreachable!("invalid opcode {}", c); }
        }
    };
    (CALL $recursive:expr) => {
        {
            let lastv = *last;
            last = last.offset(-1);
            unroll!(DISPATCH lastv $recursive);
            last = last.offset(1);
            *last = lastv;
        }
    };
    }
    // unroll!(CALL unroll!(CALL unroll!(CALL referential_transition(last, loc, references, f))));
    unroll!(CALL unroll!(CALL referential_transition(last, loc, references, f)));
    // unroll!(CALL referential_transition(last, loc, references, f));
    }
}


fn indiscriminate_bidirectional_matching_stack(ez: &mut ExprZipper) -> Vec<u8> {
    let mut v = vec![];
    loop {
        match ez.item() {
            Ok(Tag::NewVar) | Ok(Tag::VarRef(_)) => {
                v.push(ITER_EXPR);
            }
            Ok(Tag::SymbolSize(_)) => { unreachable!() }
            Err(s) => {
                v.push(ITER_VAR_SYMBOL);
                v.push(s.len() as u8);
                v.extend(s);
            }
            Ok(Tag::Arity(a)) => {
                v.push(ITER_VAR_ARITY);
                v.push(a);
            }
        }
        if !ez.next() {
            v.reverse();
            return v
        }
    }
}

fn referential_bidirectional_matching_stack(ez: &mut ExprZipper) -> Vec<u8> {
    let mut v = vec![];
    loop {
        match ez.item() {
            Ok(Tag::NewVar) => {
                v.push(BEGIN_RANGE);
                v.push(ITER_EXPR);
                v.push(FINALIZE_RANGE);
            }
            Ok(Tag::VarRef(r)) => {
                v.push(REFER_RANGE);
                v.push(r);
            }
            Ok(Tag::SymbolSize(_)) => { unreachable!() }
            Err(s) => {
                v.push(ITER_VAR_SYMBOL);
                v.push(s.len() as u8);
                v.extend(s);
            }
            Ok(Tag::Arity(a)) => {
                v.push(ITER_VAR_ARITY);
                v.push(a);
            }
        }
        if !ez.next() {
            v.reverse();
            return v
        }
    }
}

// fn referential_bidirectional_matching_stack_traverse(e: Expr, limit: usize) -> Vec<u8> {
//     let mut v = traverseh!((), (), Vec<u8>, e, vec![],
//         |v: &mut Vec<u8>, o| {
//             v.push(BEGIN_RANGE);
//             v.push(ITER_EXPR);
//             v.push(FINALIZE_RANGE);
//         },
//         |v: &mut Vec<u8>, o, i| {
//             v.push(REFER_RANGE);
//             v.push(i);
//         },
//         |v: &mut Vec<u8>, o, s: &[u8]| {
//             v.push(ITER_VAR_SYMBOL);
//             v.push(s.len() as u8);
//             v.extend(s);
//         },
//         |v: &mut Vec<u8>, o, a| {
//             v.push(ITER_VAR_ARITY);
//             v.push(a);
//         },
//         |v, o, r, s| {},
//         |v, o, r| {}
//     ).0;
//     v.reverse();
//     v
// }

fn referential_bidirectional_matching_stack_traverse(e: Expr, from: usize) -> Vec<u8> {
    let mut v = traverseh!((), (), (Vec<u8>, usize), e, (vec![], from),
        |(v, from): &mut (Vec<u8>, usize), o| {
            if o < *from { return }
            v.push(BEGIN_RANGE);
            v.push(ITER_EXPR);
            v.push(FINALIZE_RANGE);
        },
        |(v, from): &mut (Vec<u8>, usize), o, i| {
            if o < *from { return }
            v.push(REFER_RANGE);
            v.push(i);
        },
        |(v, from): &mut (Vec<u8>, usize), o, s: &[u8]| {
            // likely wrong, what happens if `from` lies inside of a symbol?
            if o < *from { return }
            v.push(ITER_VAR_SYMBOL);
            v.push(s.len() as u8);
            v.extend(s);
        },
        |(v, from): &mut (Vec<u8>, usize), o, a| {
            if o < *from { return }
            v.push(ITER_VAR_ARITY);
            v.push(a);
        },
        |v, o, r, s| {},
        |v, o, r| {}
    ).0.0;
    v.reverse();
    v
}

unsafe extern "C" {
    fn longjmp(env: &mut [u64; 64], status: i32);
    fn setjmp(env: &mut [u64; 64]) -> i32;
}

pub struct ParDataParser<'a> { count: u64,
    #[cfg(feature="interning")]
    buf: [u8; 8],
    #[cfg(not(feature="interning"))]
    buf: [u8; 64],
    #[cfg(not(feature="interning"))]
    truncated: u64,
    write_permit: WritePermit<'a> }

impl <'a> Parser for ParDataParser<'a> {
    fn tokenizer<'r>(&mut self, s: &[u8]) -> &'r [u8] {
        self.count += 1;
        #[cfg(feature="interning")]
        {
        // FIXME hack until either the parser is rewritten or we can take a pointer of the symbol
        self.buf = (self.write_permit.get_sym_or_insert(s) );
        return unsafe { std::mem::transmute(&self.buf[..]) };
        }
        #[cfg(not(feature="interning"))]
        {
        let mut l = s.len();
        if l > 63 {
            self.truncated += 1;
            // panic!("len greater than 63 bytes {}", std::str::from_utf8(s).unwrap_or(format!("{:?}", s).as_str()))
            l = 63
        }
        self.buf[..l].clone_from_slice(&s[..l]);
        return unsafe { std::mem::transmute(&self.buf[..l]) };
        }
    }
}

impl <'a> ParDataParser<'a> {
    pub fn new(handle: &'a SharedMappingHandle) -> Self {
        Self {
            count: 3,
            #[cfg(feature="interning")]
            buf: (3u64).to_be_bytes(),
            #[cfg(not(feature="interning"))]
            buf: [0; 64],
            #[cfg(not(feature="interning"))]
            truncated: 0u64,
            write_permit: handle.try_aquire_permission().unwrap()
        }
    }
}

pub struct SpaceTranscriber<'a, 'b, 'c> { count: usize, wz: &'c mut WriteZipperUntracked<'a, 'b, ()>, pdp: ParDataParser<'a> }
impl <'a, 'b, 'c> SpaceTranscriber<'a, 'b, 'c> {
    #[inline(always)] fn write<S : Into<String>>(&mut self, s: S) {
        let token = self.pdp.tokenizer(s.into().as_bytes());
        let mut path = vec![item_byte(Tag::SymbolSize(token.len() as u8))];
        path.extend(token);
        self.wz.descend_to(&path[..]);
        self.wz.set_value(());
        self.wz.ascend(path.len());
    }
}
impl <'a, 'b, 'c> crate::json_parser::Transcriber for SpaceTranscriber<'a, 'b, 'c> {
    #[inline(always)] fn descend_index(&mut self, i: usize, first: bool) -> () {
        if first { self.wz.descend_to(&[item_byte(Tag::Arity(2))]); }
        let token = self.pdp.tokenizer(i.to_string().as_bytes());
        self.wz.descend_to(&[item_byte(Tag::SymbolSize(token.len() as u8))]);
        self.wz.descend_to(token);
    }
    #[inline(always)] fn ascend_index(&mut self, i: usize, last: bool) -> () {
        self.wz.ascend(self.pdp.tokenizer(i.to_string().as_bytes()).len() + 1);
        if last { self.wz.ascend(1); }
    }
    #[inline(always)] fn write_empty_array(&mut self) -> () { self.write("[]"); self.count += 1; }
    #[inline(always)] fn descend_key(&mut self, k: &str, first: bool) -> () {
        if first { self.wz.descend_to(&[item_byte(Tag::Arity(2))]); }
        let token = self.pdp.tokenizer(k.to_string().as_bytes());
        // let token = k.to_string();
        self.wz.descend_to(&[item_byte(Tag::SymbolSize(token.len() as u8))]);
        self.wz.descend_to(token);
    }
    #[inline(always)] fn ascend_key(&mut self, k: &str, last: bool) -> () {
        let token = self.pdp.tokenizer(k.to_string().as_bytes());
        // let token = k.to_string();
        self.wz.ascend(token.len() + 1);
        if last { self.wz.ascend(1); }
    }
    #[inline(always)] fn write_empty_object(&mut self) -> () { self.write("{}"); self.count += 1; }
    #[inline(always)] fn write_string(&mut self, s: &str) -> () { self.write(s); self.count += 1; }
    #[inline(always)] fn write_number(&mut self, negative: bool, mantissa: u64, exponent: i16) -> () {
        let mut s = String::new();
        if negative { s.push('-'); }
        s.push_str(mantissa.to_string().as_str());
        if exponent != 0 { s.push('e'); s.push_str(exponent.to_string().as_str()); }
        self.write(s);
        self.count += 1;
    }
    #[inline(always)] fn write_true(&mut self) -> () { self.write("true"); self.count += 1; }
    #[inline(always)] fn write_false(&mut self) -> () { self.write("false"); self.count += 1; }
    #[inline(always)] fn write_null(&mut self) -> () { self.write("null"); self.count += 1; }
    #[inline(always)] fn begin(&mut self) -> () {}
    #[inline(always)] fn end(&mut self) -> () {}
}

#[macro_export]
macro_rules! prefix {
    ($space:ident, $s:literal) => {{
        let mut src = parse!($s);
        let q = Expr{ ptr: src.as_mut_ptr() };
        let mut pdp = ParDataParser::new(&$space.sm);
        let mut buf = [0u8; 2048];
        let p = Expr{ ptr: buf.as_mut_ptr() };
        let used = q.substitute_symbols(&mut ExprZipper::new(p), |x| pdp.tokenizer(x));
        let correction = 1; // hack to allow the re-use of substitute_symbols on something that's not a complete expression
        unsafe {
            let b = std::alloc::alloc(std::alloc::Layout::array::<u8>(used.len()-correction).unwrap());
            std::ptr::copy_nonoverlapping(p.ptr, b, used.len()-correction);
            crate::prefix::Prefix::<'static> { slice: std::ptr::slice_from_raw_parts(b, used.len()-correction).as_ref().unwrap() }
        }
    }};
}

#[macro_export]
macro_rules! expr {
    ($space:ident, $s:literal) => {{
        let mut src = mork_bytestring::parse!($s);
        let q = mork_bytestring::Expr{ ptr: src.as_mut_ptr() };
        let table = $space.sym_table();
        let mut pdp = $crate::space::ParDataParser::new(&table);
        let mut buf = [0u8; 2048];
        let p = mork_bytestring::Expr{ ptr: buf.as_mut_ptr() };
        let used = q.substitute_symbols(&mut mork_bytestring::ExprZipper::new(p), |x| <_ as mork_frontend::bytestring_parser::Parser>::tokenizer(&mut pdp, x));
        unsafe {
            let b = std::alloc::alloc(std::alloc::Layout::array::<u8>(used.len()).unwrap());
            std::ptr::copy_nonoverlapping(p.ptr, b, used.len());
            mork_bytestring::Expr{ ptr: b }
        }
    }};
}

#[macro_export]
macro_rules! sexpr {
    ($space:ident, $e:expr) => {{
        let mut v = vec![];
        let e: mork_bytestring::Expr = $e;
        e.serialize(&mut v, |s| {
            #[cfg(feature="interning")]
            {
            let symbol = i64::from_be_bytes(s.try_into().unwrap()).to_be_bytes();
            let mstr = $space.sym_table().get_bytes(symbol).map(unsafe { |x| std::str::from_utf8_unchecked(x) });
            // println!("symbol {symbol:?}, bytes {mstr:?}");
            unsafe { std::mem::transmute(mstr.expect(format!("failed to look up {:?}", symbol).as_str())) }
            }
            #[cfg(not(feature="interning"))]
            unsafe { std::mem::transmute(std::str::from_utf8(s).unwrap_or(format!("{:?}", s).as_str())) }
        });
        String::from_utf8(v).unwrap_or_else(|_| unsafe { e.span().as_ref()}.map(mork_bytestring::serialize).unwrap_or("<null>".to_string()))
    }};
}

impl Space {
    pub fn new() -> Self {
        Self { btm: BytesTrieMap::new(), sm: SharedMapping::new() }
    }

    /// Remy :I want to really discourage the use of this method, it needs to be exposed if we want to use the debugging macros `expr` and `sexpr` without giving acces directly to the field
    #[doc(hidden)]
    pub fn sym_table(&self)->SharedMappingHandle{
        self.sm.clone()
    }

    pub fn statistics(&self) {
        println!("val count {}", self.btm.val_count());
    }

    fn write_zipper_unchecked<'a>(&'a self) -> WriteZipperUntracked<'a, 'a, ()> {
        unsafe { (&self.btm as *const BytesTrieMap<()>).cast_mut().as_mut().unwrap().write_zipper() }
    }

    fn write_zipper_at_unchecked<'a, 'b>(&'a self, path: &'b [u8]) -> WriteZipperUntracked<'a, 'b, ()> {
        unsafe { (&self.btm as *const BytesTrieMap<()>).cast_mut().as_mut().unwrap().write_zipper_at_path(path) }
    }

    /*
        pub fn load_csv<R : Read>(&mut self, prefix: Prefix, mut r: R, sm: &mut SymbolMapping, separator: u8) -> Result<usize, String> {
        let mut i = 0;
        let mut buf = vec![];
        let mut stack = [0u8; 2048];

        match r.read_to_end(&mut buf) {
            Ok(read) => {
                let mut wz = self.btm.write_zipper_at_path(prefix.path());
                for sv in buf.split(|&x| x == b'\n') {
                    if sv.len() == 0 { continue }
                    let mut a = 0;
                    let e = Expr{ ptr: stack.as_mut_ptr() };
                    let mut ez = ExprZipper::new(e);
                    ez.loc += 1;
                    let rown = sm.tokenizer(unsafe { String::from_utf8_unchecked(i.to_string().into_bytes()) });
                    ez.write_symbol(&rown[..]);
                    ez.loc += rown.len() + 1;
                    a += 1;
                    for symbol in sv.split(|&x| x == separator) {
                        let internal = sm.tokenizer(unsafe { String::from_utf8_unchecked(symbol.to_vec()) });
                        ez.write_symbol(&internal[..]);
                        ez.loc += internal.len() + 1;
                        a += 1;
                    }
                    let total = ez.loc;
                    ez.reset();
                    ez.write_arity(a);
                    wz.descend_to(&stack[..total]);
                    wz.set_value(());
                    wz.reset();
                    i += 1;
                }
            }
            Err(e) => { return Err(format!("{:?}", e)) }
        }

        Ok(i)
    }
     */


    pub fn load_csv(&mut self, r: &[u8], pattern: Expr, template: Expr) -> Result<usize, String> {
        let constant_template_prefix = unsafe { template.prefix().unwrap_or_else(|_| template.span()).as_ref().unwrap() };
        let mut wz = self.write_zipper_at_unchecked(constant_template_prefix);
        let mut buf = [0u8; 2048];

        let mut i = 0;
        let mut stack = [0u8; 2048];
        let mut pdp = ParDataParser::new(&self.sm);
        for sv in r.split(|&x| x == b'\n') {
            if sv.len() == 0 { continue }
            let mut a = 0;
            let e = Expr{ ptr: stack.as_mut_ptr() };
            let mut ez = ExprZipper::new(e);
            ez.loc += 1;
            for symbol in sv.split(|&x| x == b',') {
                let internal = pdp.tokenizer(symbol);
                ez.write_symbol(&internal[..]);
                ez.loc += internal.len() + 1;
                a += 1;
            }
            let total = ez.loc;
            ez.reset();
            ez.write_arity(a);

            let data = &stack[..total];
            let mut oz = ExprZipper::new(Expr{ ptr: buf.as_ptr().cast_mut() });
            match (Expr{ ptr: data.as_ptr().cast_mut() }.transformData(pattern, template, &mut oz)) {
                Ok(()) => {}
                Err(e) => { continue }
            }
            let new_data = &buf[..oz.loc];
            wz.descend_to(&new_data[constant_template_prefix.len()..]);
            wz.set_value(());
            wz.reset();
            i += 1;
        }

        Ok(i)
    }

    pub fn load_json(&mut self, r: &[u8]) -> Result<usize, String> {
        let mut wz = self.write_zipper_unchecked();
        let mut st = SpaceTranscriber{ count: 0, wz: &mut wz, pdp: ParDataParser::new(&self.sm) };
        let mut p = crate::json_parser::Parser::new(unsafe { std::str::from_utf8_unchecked(r) });
        p.parse(&mut st).unwrap();
        Ok(st.count)
    }

    pub fn load_json_(&mut self, r: &[u8], pattern: Expr, template: Expr) -> Result<usize, String> {
        let constant_template_prefix = unsafe { template.prefix().unwrap_or_else(|_| template.span()).as_ref().unwrap() };
        let mut wz = self.write_zipper_at_unchecked(constant_template_prefix);

        let mut st = SpaceTranscriber{ count: 0, wz: &mut wz, pdp: ParDataParser::new(&self.sm) };
        let mut p = crate::json_parser::Parser::new(unsafe { std::str::from_utf8_unchecked(r) });
        p.parse(&mut st).unwrap();
        Ok(st.count)
    }

    #[cfg(feature="neo4j")]
    pub fn load_neo4j_triples(&mut self, uri: &str, user: &str, pass: &str) -> Result<usize, String> {
        use neo4rs::*;
        let graph = Graph::new(uri, user, pass).unwrap();

        let rt = tokio::runtime::Builder::new_current_thread()
          .enable_io()
          // .unhandled_panic(tokio::runtime::UnhandledPanic::Ignore)
          .build()
          .unwrap();
        let mut pdp = ParDataParser::new(&self.sm);

        let mut count = 0;

        let mut result = rt.block_on(graph.execute(
            query("MATCH (s)-[p]->(o) RETURN id(s), type(p), id(o)"))).unwrap();
        let spo_symbol = pdp.tokenizer("SPO".as_bytes()).to_vec();
        while let Ok(Some(row)) = rt.block_on(result.next()) {
            let s: i64 = row.get("id(s)").unwrap();
            let p: String = row.get("type(p)").unwrap();
            let o: i64 = row.get("id(o)").unwrap();
            // std::hint::black_box((s, p, o));
            let mut buf = [0u8; 64];
            let e = Expr{ ptr: buf.as_mut_ptr() };
            let mut ez = ExprZipper::new(e);
            ez.write_arity(4);
            ez.loc += 1;
            {
                ez.write_symbol(&spo_symbol[..]);
                ez.loc += spo_symbol.len() + 1;
            }
            {
                let internal = pdp.tokenizer(&s.to_be_bytes());
                ez.write_symbol(&internal[..]);
                ez.loc += internal.len() + 1;
            }
            {
                let internal = pdp.tokenizer(p.as_bytes());
                ez.write_symbol(&internal[..]);
                ez.loc += internal.len() + 1;
            }
            {
                let internal = pdp.tokenizer(&o.to_be_bytes());
                ez.write_symbol(&internal[..]);
                ez.loc += internal.len() + 1;
            }
            // println!("{}", serialize(ez.span()));
            unsafe { self.btm.insert(ez.span(), ()); }
            count += 1;
            if count % 1000000 == 0 {
                println!("{count} triples");
            }
        }
        Ok(count)
    }

    #[cfg(feature="neo4j")]
    pub fn load_neo4j_node_properties(&mut self, uri: &str, user: &str, pass: &str) -> Result<(usize, usize), String> {
        use neo4rs::*;
        let graph = Graph::new(uri, user, pass).unwrap();

        let rt = tokio::runtime::Builder::new_current_thread()
          .enable_io()
          // .unhandled_panic(tokio::runtime::UnhandledPanic::Ignore)
          .build()
          .unwrap();
        let mut pdp = ParDataParser::new(&self.sm);
        let zh = self.btm.zipper_head();
        let mut wz = zh.write_zipper_at_exclusive_path(&[]).unwrap();
        let sa_symbol = pdp.tokenizer("NKV".as_bytes());
        let mut nodes = 0;
        let mut attributes = 0;

        wz.descend_to_byte(item_byte(Tag::Arity(4)));
        wz.descend_to_byte(item_byte(Tag::SymbolSize(sa_symbol.len() as _)));
        wz.descend_to(sa_symbol);

        let mut result = rt.block_on(graph.execute(
            query("MATCH (s) RETURN id(s), s"))
        ).unwrap();
        while let Ok(Some(row)) = rt.block_on(result.next()) {
            let s: i64 = row.get("id(s)").unwrap();
            let internal_s = pdp.tokenizer(&s.to_be_bytes());
            wz.descend_to_byte(item_byte(Tag::SymbolSize(internal_s.len() as _)));
            wz.descend_to(internal_s);

            let a: BoltMap = row.get("s").unwrap();

            for (bs, bt) in a.value.iter() {
                let internal_k = pdp.tokenizer(bs.value.as_bytes());
                wz.descend_to_byte(item_byte(Tag::SymbolSize(internal_k.len() as _)));
                wz.descend_to(internal_k);

                let BoltType::String(bv) = bt else { unreachable!() };
                if bv.value.starts_with("[") && bv.value.ends_with("]") {
                    for chunk in bv.value[1..bv.value.len()-1].split(", ") {
                        let c = if chunk.starts_with("\"") && chunk.ends_with("\"") { &chunk[1..chunk.len()-1] } else { chunk };
                        let internal_v = pdp.tokenizer(c.as_bytes());
                        wz.descend_to_byte(item_byte(Tag::SymbolSize(internal_v.len() as _)));
                        wz.descend_to(internal_v);

                        wz.set_value(());

                        wz.ascend(internal_v.len() + 1);
                    }
                } else {
                    let internal_v = pdp.tokenizer(bv.value.as_bytes());
                    wz.descend_to_byte(item_byte(Tag::SymbolSize(internal_v.len() as _)));
                    wz.descend_to(internal_v);

                    wz.set_value(());

                    wz.ascend(internal_v.len() + 1);
                }

                wz.ascend(internal_k.len() + 1);
                attributes += 1;
            }

            wz.ascend(internal_s.len() + 1);
            nodes += 1;
            if nodes % 1000000 == 0 {
                println!("{attributes} attributes of {nodes}");
            }
        }
        Ok((nodes, attributes))
    }

    #[cfg(feature="neo4j")]
    pub fn load_neo4j_node_labels(&mut self, uri: &str, user: &str, pass: &str) -> Result<(usize, usize), String> {
        use neo4rs::*;
        let graph = Graph::new(uri, user, pass).unwrap();

        let rt = tokio::runtime::Builder::new_current_thread()
          .enable_io()
          // .unhandled_panic(tokio::runtime::UnhandledPanic::Ignore)
          .build()
          .unwrap();
        let mut pdp = ParDataParser::new(&self.sm);
        let zh = self.btm.zipper_head();
        let mut wz = zh.write_zipper_at_exclusive_path(&[]).unwrap();
        let sa_symbol = pdp.tokenizer("NL".as_bytes());
        let mut nodes = 0;
        let mut labels = 0;

        wz.descend_to_byte(item_byte(Tag::Arity(3)));
        wz.descend_to_byte(item_byte(Tag::SymbolSize(sa_symbol.len() as _)));
        wz.descend_to(sa_symbol);

        let mut result = rt.block_on(graph.execute(
            query("MATCH (s) RETURN id(s), labels(s)"))
        ).unwrap();
        while let Ok(Some(row)) = rt.block_on(result.next()) {
            let s: i64 = row.get("id(s)").unwrap();
            let internal_s = pdp.tokenizer(&s.to_be_bytes());
            wz.descend_to_byte(item_byte(Tag::SymbolSize(internal_s.len() as _)));
            wz.descend_to(internal_s);

            let a: BoltList = row.get("labels(s)").unwrap();

            for bl in a.value.iter() {
                let BoltType::String(bv) = bl else { unreachable!() };

                let internal_v = pdp.tokenizer(bv.value.as_bytes());
                wz.descend_to_byte(item_byte(Tag::SymbolSize(internal_v.len() as _)));
                wz.descend_to(internal_v);

                wz.set_value(());

                wz.ascend(internal_v.len() + 1);

                labels += 1;
            }

            wz.ascend(internal_s.len() + 1);
            nodes += 1;
            if nodes % 1000000 == 0 {
                println!("{labels} labels of {nodes}");
            }
        }
        Ok((nodes, labels))
    }

    pub fn load_sexpr(&mut self, r: &[u8], pattern: Expr, template: Expr) -> Result<usize, String> {
        let constant_template_prefix = unsafe { template.prefix().unwrap_or_else(|_| template.span()).as_ref().unwrap() };
        let mut wz = self.write_zipper_at_unchecked(constant_template_prefix);
        let mut buffer = [0u8; 4096];
        let mut it = Context::new(r);
        let mut i = 0;
        let mut stack = [0u8; 2048];
        let mut parser = ParDataParser::new(&self.sm);
        loop {
            let mut ez = ExprZipper::new(Expr{ptr: stack.as_mut_ptr()});
            match parser.sexpr(&mut it, &mut ez) {
                Ok(()) => {
                    let data = &stack[..ez.loc];
                    let mut oz = ExprZipper::new(Expr{ ptr: buffer.as_ptr().cast_mut() });
                    match (Expr{ ptr: data.as_ptr().cast_mut() }.transformData(pattern, template, &mut oz)) {
                        Ok(()) => {}
                        Err(e) => { continue }
                    }
                    let new_data = &buffer[..oz.loc];
                    wz.descend_to(&new_data[constant_template_prefix.len()..]);
                    wz.set_value(());
                    wz.reset();
                }
                Err(ParserError::InputFinished) => { break }
                Err(other) => { panic!("{:?}", other) }
            }
            i += 1;
            it.variables.clear();
        }
        Ok(i)
    }

    pub fn dump_sexpr<W : Write>(&self, pattern: Expr, template: Expr, w: &mut W) -> Result<usize, String> {
        let constant_template_prefix = unsafe { template.prefix().unwrap_or_else(|_| template.span()).as_ref().unwrap() };

        let mut buffer = [0u8; 4096];

        self.query_multi(&[pattern], |refs, loc| {
            let mut oz = ExprZipper::new(Expr { ptr: buffer.as_mut_ptr() });
            template.substitute(refs, &mut oz);

            // &buffer[constant_template_prefix.len()..oz.loc]
            Expr{ ptr: buffer.as_ptr().cast_mut() }.serialize(w, |s| {
                #[cfg(feature="interning")]
                {
                    let symbol = i64::from_be_bytes(s.try_into().unwrap()).to_be_bytes();
                    let mstr = self.sm.get_bytes(symbol).map(unsafe { |x| std::str::from_utf8_unchecked(x) });
                    // println!("symbol {symbol:?}, bytes {mstr:?}");
                    unsafe { std::mem::transmute(mstr.expect(format!("failed to look up {:?}", symbol).as_str())) }
                }
                #[cfg(not(feature="interning"))]
                unsafe { std::mem::transmute(std::str::from_utf8(s).unwrap()) }
            });
            w.write(&[b'\n']).map_err(|x| x.to_string())?;

            Ok(())
        })
    }

    pub fn backup_symbols<out_dir_path : AsRef<std::path::Path>>(&self, path: out_dir_path) -> Result<(), std::io::Error>  {
        #[cfg(feature="interning")]
        {
        self.sm.serialize(path)
        }
        #[cfg(not(feature="interning"))]
        {
        Ok(())
        }
    }

    pub fn restore_symbols(&mut self, path: impl AsRef<std::path::Path>) -> Result<(), std::io::Error> {
        #[cfg(feature="interning")]
        {
        self.sm = SharedMapping::deserialize(path)?;
        }
        Ok(())
    }

    pub fn backup<OutDirPath : AsRef<std::path::Path>>(&self, path: OutDirPath) -> Result<(), std::io::Error> {
        pathmap::serialization::write_trie("neo4j triples", self.btm.read_zipper(),
                                           |v, b| pathmap::serialization::ValueSlice::Read(&[]),
                                           path.as_ref()).map(|_| ())
    }

    pub fn restore(&mut self, path: impl AsRef<std::path::Path>) -> Result<(), std::io::Error> {
        self.btm = pathmap::serialization::deserialize_file(path, |_| ())?;
        Ok(())
    }

    pub fn backup_paths<OutDirPath: AsRef<std::path::Path>>(&self, path: OutDirPath) -> Result<pathmap::path_serialization::SerializationStats, std::io::Error> {
        let mut file = File::create(path).unwrap();
        pathmap::path_serialization::serialize_paths_(self.btm.read_zipper(), &mut file)
    }

    pub fn restore_paths<OutDirPath : AsRef<std::path::Path>>(&mut self, path: OutDirPath) -> Result<pathmap::path_serialization::DeserializationStats, std::io::Error> {
        let mut file = File::open(path).unwrap();
        pathmap::path_serialization::deserialize_paths_(self.btm.write_zipper(), &mut file, ())
    }

    pub fn query_multi<T, F : FnMut(&[Expr], Expr) -> Result<(), T>>(&self, patterns: &[Expr], mut effect: F) -> Result<usize, T> {
        let pattern_prefixes: Vec<_> = patterns.iter().map(|p| unsafe { p.prefix().unwrap_or_else(|x| p.span()).as_ref().unwrap() }).collect();
        // println!("pattern prefixes {:?}", pattern_prefixes);
        let first_pattern_prefix = pattern_prefixes[0];
        let mut rz = self.btm.read_zipper_at_path(first_pattern_prefix);
<<<<<<< HEAD
        let tmp_maps: Vec<BytesTrieMap<()>> = patterns[1..].iter().zip(&pattern_prefixes[1..]).map(|(p, prefix)| {
            let mut tmp = BytesTrieMap::new();
            tmp.write_zipper_at_path(prefix).graft(&self.btm.read_zipper_at_path(prefix));
            tmp
        }).collect();
=======
        if !rz.path_exists() { return Ok(0); }
        let mut tmp_maps = vec![];
        for p in patterns[1..].iter() {
            let mut temp_map = BytesTrieMap::new();
            let prefix = unsafe { p.prefix().unwrap_or_else(|x| p.span()).as_ref().unwrap() };
            let zh = temp_map.zipper_head();
            let rz = self.btm.read_zipper_at_path(prefix);
            if !rz.path_exists() { return Ok(0) }
            zh.write_zipper_at_exclusive_path(prefix).unwrap().graft(&rz);
            drop(zh);
            tmp_maps.push(temp_map);
        }
>>>>>>> dc31fb50
        rz.descend_to(&[0; 4096]);
        rz.reset();
        let mut prz = ProductZipper::new(rz, pattern_prefixes[1..].iter().zip(tmp_maps.iter()).map(|(prefix, tmp)| {
            tmp.read_zipper_at_path(prefix)
        }));
        prz.reserve_path_buffer(4096);

        let mut stack = vec![0; 1];
        stack[0] = ACTION;

        for pattern in patterns.iter().rev() {
            let prefix = unsafe { pattern.prefix().unwrap_or_else(|x| pattern.span()).as_ref().unwrap() };
            stack.extend_from_slice(&referential_bidirectional_matching_stack_traverse(*pattern, prefix.len())[..]);
        }
        stack.reserve(4096);

        let mut references: Vec<Expr> = vec![];
        let mut candidate = 0;
        thread_local! {
            static BREAK: std::cell::RefCell<[u64; 64]> = const { std::cell::RefCell::new([0; 64]) };
            static RET: std::cell::Cell<*mut u8> = const { std::cell::Cell::new(null_mut()) };
        }

        BREAK.with_borrow_mut(|a| {
            if unsafe { setjmp(a) == 0 } {
                referential_transition(stack.last_mut().unwrap(), &mut prz, &mut references, &mut |refs, loc| {
                    let e = Expr { ptr: loc.origin_path().as_ptr().cast_mut() };
                    match effect(refs, e) {
                        Ok(()) => {}
                        Err(t) => {
                            let t_ptr = unsafe { std::alloc::alloc(std::alloc::Layout::new::<T>()) };
                            unsafe { std::ptr::write(t_ptr as *mut T, t) };
                            RET.set(t_ptr);
                            unsafe { longjmp(a, 1) }
                        }
                    }
                    unsafe { std::ptr::write_volatile(&mut candidate, std::ptr::read_volatile(&candidate) + 1); }
                })
            }
        });
        RET.with(|mptr| {
            if mptr.get().is_null() { Ok(candidate) }
            else {
                let tref = unsafe { mptr.get() };
                let t = unsafe { std::ptr::read(tref as _) };
                unsafe { std::alloc::dealloc(tref, std::alloc::Layout::new::<T>()) };
                Err(t)
            }
        })
    }

    pub fn transform_multi_multi(&mut self, patterns: &[Expr], templates: &[Expr]) -> (usize, bool) {
        let mut buffer = [0u8; 512];
        let template_prefixes: Vec<_> = templates.iter().map(|e| unsafe { e.prefix().unwrap_or_else(|x| e.span()).as_ref().unwrap() }).collect();
        // println!("template prefixes {:?}", template_prefixes);
        let mut template_wzs: Vec<_> = template_prefixes.iter().map(|p| self.write_zipper_at_unchecked(p)).collect();

        let mut any_new = false;
        let touched = self.query_multi(patterns, |refs, loc| {
            for ((wz, prefix), template) in template_wzs.iter_mut().zip(template_prefixes.iter()).zip(templates.iter()) {
                let mut oz = ExprZipper::new(Expr { ptr: buffer.as_mut_ptr() });
                // for r in refs.iter() { debug_assert!(r.variables() == 0, "{r:?}"); }
                template.substitute(refs, &mut oz);
                wz.descend_to(&buffer[prefix.len()..oz.loc]);
                any_new = any_new || wz.set_value(()).is_none();
                wz.reset();
            }
            Ok::<(), ()>(())
        }).unwrap();
        drop(template_prefixes);
        (touched, any_new)
    }

    pub fn transform_multi(&mut self, patterns: &[Expr], template: Expr) -> (usize, bool) {
        self.transform_multi_multi(patterns, &[template])
    }

    pub fn transform(&mut self, pattern: Expr, template: Expr) -> (usize, bool) {
        self.transform_multi_multi(&[pattern], &[template])
    }

    pub fn query<F : FnMut(&[Expr], Expr) -> ()>(&mut self, pattern: Expr, mut effect: F) {
        self.query_multi(&[pattern], |refs, e| { effect(refs, e); Ok::<(), ()>(()) } ).unwrap();
    }

    // (exec <loc> (, <src1> <src2> <srcn>)
    //             (, <dst1> <dst2> <dstm>))
    pub fn interpret(&mut self, rt: Expr) {
        let mut rtz = ExprZipper::new(rt);
        println!("interpreting {:?}", serialize(unsafe { rt.span().as_ref().unwrap() }));
        assert_eq!(rtz.item(), Ok(Tag::Arity(4)));
        assert!(rtz.next());
        assert_eq!(unsafe { rtz.subexpr().span().as_ref().unwrap() }, unsafe { expr!(self, "exec").span().as_ref().unwrap() });
        assert!(rtz.next());
        let loc = rtz.subexpr();

        assert!(rtz.next_child());
        let mut srcz = ExprZipper::new(rtz.subexpr());
        let Ok(Tag::Arity(n)) = srcz.item() else { panic!() };
        let mut srcs = Vec::with_capacity(n as usize - 1);
        srcz.next();
        assert_eq!(unsafe { srcz.subexpr().span().as_ref().unwrap() }, unsafe { expr!(self, ",").span().as_ref().unwrap() });
        for i in 0..n as usize - 1 {
            srcz.next_child();
            srcs.push(srcz.subexpr());
        }
        assert!(rtz.next_child());
        let mut dstz = ExprZipper::new(rtz.subexpr());
        let Ok(Tag::Arity(m)) = dstz.item() else { panic!() };
        let mut dsts = Vec::with_capacity(m as usize - 1);
        dstz.next();
        assert_eq!(unsafe { dstz.subexpr().span().as_ref().unwrap() }, unsafe { expr!(self, ",").span().as_ref().unwrap() });
        for j in 0..m as usize - 1 {
            dstz.next_child();
            dsts.push(dstz.subexpr());
        }

        println!("{:?}", self.transform_multi_multi(&srcs[..], &dsts[..]));
    }

    pub fn interpret_datalog(&mut self, rt: Expr) -> bool {
        let mut rtz = ExprZipper::new(rt);
        assert_eq!(rtz.item(), Ok(Tag::Arity(3)));
        assert!(rtz.next());
        assert_eq!(unsafe { rtz.subexpr().span().as_ref().unwrap() }, unsafe { expr!(self, "-:").span().as_ref().unwrap() });
        assert!(rtz.next_child());
        let mut dstz = ExprZipper::new(rtz.subexpr());
        let Ok(Tag::Arity(m)) = dstz.item() else { panic!() };
        let mut dsts = Vec::with_capacity(m as usize - 1);
        dstz.next();
        assert_eq!(unsafe { dstz.subexpr().span().as_ref().unwrap() }, unsafe { expr!(self, ",").span().as_ref().unwrap() });
        for j in 0..m as usize - 1 {
            dstz.next_child();
            dsts.push(dstz.subexpr());
        }
        assert!(rtz.next_child());
        let mut res = rtz.subexpr();

        self.transform_multi(&dsts[..], res).1
    }

    pub fn datalog(&mut self, statements: &[Expr]) {
        let mut changed = true;
        while changed {
            changed = false;
            for statement in statements {
                changed |= self.interpret_datalog(*statement);
            }
        }
    }

    // pub fn datalog(&mut self, statements: &[Expr]) {
    //     let last_wrapped = vec![item_byte(Tag::Arity(2)), item_byte(Tag::SymbolSize(1)), 0];
    //     let current_wrapped = vec![item_byte(Tag::Arity(2)), item_byte(Tag::SymbolSize(1)), 1];
    //
    //     for statement in statements {
    //         let patterns = f(statement);
    //         let last_wrapped_patterns = patterns;
    //         let template = g(statement);
    //         let current_wrapped_template = template;
    //         self.transform_multi(last_wrapped_patterns, current_wrapped_template);
    //
    //     }
    //
    //     loop {
    //         match self.btm.write_zipper_at_path(&current_wrapped[..]).join_into(&mut self.btm.write_zipper_at_path(&last_wrapped[..])) {
    //             AlgebraicStatus::Element => {}
    //             AlgebraicStatus::Identity => { break }
    //             AlgebraicStatus::None => { panic!("zero") }
    //         }
    //     }
    // }

    pub fn metta_calculus(&mut self) {
        // current, sequential: machine that does argmin _1; remove; transform
        // proposed, parallel: machines mk do argmin (mk _1); remove; transform
        // proposed, parallel users: machines mk do argmin (mk $user _1); remove; transform

        let prefix_e = expr!(self, "[4] exec $ $ $");
        let prefix = unsafe { prefix_e.prefix().unwrap().as_ref().unwrap() };

        while {
            let mut rz = self.btm.read_zipper_at_borrowed_path(prefix);
            if rz.to_next_val() {
                let mut x: Box<[u8]> = rz.origin_path().into(); // should use local buffer
                drop(rz);
                // self.btm.remove(&x[..]);
                self.interpret(Expr{ ptr: x.as_mut_ptr() });
                true
            } else {
                false
            }
        } { break }
    }

    pub fn prefix_forks(&self, e: Expr) -> (Vec<u8>, Vec<Expr>) {
        let Ok(prefix) = e.prefix() else {
            return (vec![], vec![e])
        };

        let mut rz = self.btm.read_zipper_at_path(unsafe { prefix.as_ref().unwrap() });
        rz.descend_to([0; 4096]);
        rz.reset();
        
        if rz.path_exists() {
            let mut buf = vec![];
            let mut es = vec![];

            rz.descend_until();
            
            // rz.child_mask()

            (buf, es)
        } else {
            (vec![], vec![])
        }
    }
    
    pub fn done(self) -> ! {
        // let counters = pathmap::counters::Counters::count_ocupancy(&self.btm);
        // counters.print_histogram_by_depth();
        // counters.print_run_length_histogram();
        // counters.print_list_node_stats();
        // println!("#symbols {}", self.sm.symbol_count());
        process::exit(0);
    }
}<|MERGE_RESOLUTION|>--- conflicted
+++ resolved
@@ -1049,17 +1049,8 @@
     }
 
     pub fn query_multi<T, F : FnMut(&[Expr], Expr) -> Result<(), T>>(&self, patterns: &[Expr], mut effect: F) -> Result<usize, T> {
-        let pattern_prefixes: Vec<_> = patterns.iter().map(|p| unsafe { p.prefix().unwrap_or_else(|x| p.span()).as_ref().unwrap() }).collect();
-        // println!("pattern prefixes {:?}", pattern_prefixes);
-        let first_pattern_prefix = pattern_prefixes[0];
+        let first_pattern_prefix = unsafe { patterns[0].prefix().unwrap_or_else(|x| patterns[0].span()).as_ref().unwrap() };
         let mut rz = self.btm.read_zipper_at_path(first_pattern_prefix);
-<<<<<<< HEAD
-        let tmp_maps: Vec<BytesTrieMap<()>> = patterns[1..].iter().zip(&pattern_prefixes[1..]).map(|(p, prefix)| {
-            let mut tmp = BytesTrieMap::new();
-            tmp.write_zipper_at_path(prefix).graft(&self.btm.read_zipper_at_path(prefix));
-            tmp
-        }).collect();
-=======
         if !rz.path_exists() { return Ok(0); }
         let mut tmp_maps = vec![];
         for p in patterns[1..].iter() {
@@ -1072,11 +1063,11 @@
             drop(zh);
             tmp_maps.push(temp_map);
         }
->>>>>>> dc31fb50
         rz.descend_to(&[0; 4096]);
         rz.reset();
-        let mut prz = ProductZipper::new(rz, pattern_prefixes[1..].iter().zip(tmp_maps.iter()).map(|(prefix, tmp)| {
-            tmp.read_zipper_at_path(prefix)
+        let mut prz = ProductZipper::new(rz, patterns[1..].iter().enumerate().map(|(i, p)| {
+            let prefix = unsafe { p.prefix().unwrap_or_else(|x| p.span()).as_ref().unwrap() };
+            tmp_maps[i].read_zipper_at_path(prefix)
         }));
         prz.reserve_path_buffer(4096);
 
@@ -1127,14 +1118,12 @@
     pub fn transform_multi_multi(&mut self, patterns: &[Expr], templates: &[Expr]) -> (usize, bool) {
         let mut buffer = [0u8; 512];
         let template_prefixes: Vec<_> = templates.iter().map(|e| unsafe { e.prefix().unwrap_or_else(|x| e.span()).as_ref().unwrap() }).collect();
-        // println!("template prefixes {:?}", template_prefixes);
         let mut template_wzs: Vec<_> = template_prefixes.iter().map(|p| self.write_zipper_at_unchecked(p)).collect();
 
         let mut any_new = false;
         let touched = self.query_multi(patterns, |refs, loc| {
             for ((wz, prefix), template) in template_wzs.iter_mut().zip(template_prefixes.iter()).zip(templates.iter()) {
                 let mut oz = ExprZipper::new(Expr { ptr: buffer.as_mut_ptr() });
-                // for r in refs.iter() { debug_assert!(r.variables() == 0, "{r:?}"); }
                 template.substitute(refs, &mut oz);
                 wz.descend_to(&buffer[prefix.len()..oz.loc]);
                 any_new = any_new || wz.set_value(()).is_none();
@@ -1247,13 +1236,9 @@
     // }
 
     pub fn metta_calculus(&mut self) {
-        // current, sequential: machine that does argmin _1; remove; transform
-        // proposed, parallel: machines mk do argmin (mk _1); remove; transform
-        // proposed, parallel users: machines mk do argmin (mk $user _1); remove; transform
-
         let prefix_e = expr!(self, "[4] exec $ $ $");
         let prefix = unsafe { prefix_e.prefix().unwrap().as_ref().unwrap() };
-
+        
         while {
             let mut rz = self.btm.read_zipper_at_borrowed_path(prefix);
             if rz.to_next_val() {
@@ -1276,13 +1261,13 @@
         let mut rz = self.btm.read_zipper_at_path(unsafe { prefix.as_ref().unwrap() });
         rz.descend_to([0; 4096]);
         rz.reset();
-        
+
         if rz.path_exists() {
             let mut buf = vec![];
             let mut es = vec![];
 
             rz.descend_until();
-            
+
             // rz.child_mask()
 
             (buf, es)
