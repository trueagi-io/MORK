--- conflicted
+++ resolved
@@ -1,11 +1,7 @@
 
 extern crate alloc;
-<<<<<<< HEAD
-use std::{io::{BufRead, Read}, usize};
-=======
 use std::io::{BufRead, Read};
 use std::ptr::slice_from_raw_parts;
->>>>>>> 7efd8d84
 use log::*;
 
 use bucket_map::SharedMappingHandle;
