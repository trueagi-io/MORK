use std::io::Write;
use std::process;
use std::fs::File;
use std::time::Instant;
use mork_bytestring::{byte_item, Expr, ExprZipper, ExtractFailure, item_byte, Tag};
use mork_frontend::bytestring_parser::{Parser, ParserError, Context};
use bucket_map::{WritePermit, SharedMapping, SharedMappingHandle};
use pathmap::trie_map::BytesTrieMap;
use pathmap::utils::ByteMaskIter;
use pathmap::zipper::{ReadZipperUntracked, ZipperMoving, WriteZipperUntracked, Zipper, ZipperAbsolutePath, ZipperIteration, ZipperWriting, ZipperCreation};

pub struct Space {
    pub(crate) btm: BytesTrieMap<()>,
    pub sm: SharedMappingHandle
}

const SIZES: [u64; 4] = {
    let mut ret = [0u64; 4];
    let mut size = 1;
    while size < 64 {
        let k = item_byte(Tag::SymbolSize(size));
        ret[((k & 0b11000000) >> 6) as usize] |= 1u64 << (k & 0b00111111);
        size += 1;
    }
    ret
};
const ARITIES: [u64; 4] = {
    let mut ret = [0u64; 4];
    let mut arity = 1;
    while arity < 64 {
        let k = item_byte(Tag::Arity(arity));
        ret[((k & 0b11000000) >> 6) as usize] |= 1u64 << (k & 0b00111111);
        arity += 1;
    }
    ret
};
const VARS: [u64; 4] = {
    let mut ret = [0u64; 4];
    let nv_byte = item_byte(Tag::NewVar);
    ret[((nv_byte & 0b11000000) >> 6) as usize] |= 1u64 << (nv_byte & 0b00111111);
    let mut size = 0;
    while size < 64 {
        let k = item_byte(Tag::VarRef(size));
        ret[((k & 0b11000000) >> 6) as usize] |= 1u64 << (k & 0b00111111);
        size += 1;
    }
    ret
};

fn mask_and(l: [u64; 4], r: [u64; 4]) -> [u64; 4] {
    [l[0] & r[0], l[1] & r[1], l[2] & r[2], l[3] & r[3]]
}

const ITER_AT_DEPTH    : u8 =  0;
const ITER_SYMBOL_SIZE : u8 =  1;
const ITER_SYMBOLS     : u8 =  2;
const ITER_VARIABLES   : u8 =  3;
const ITER_ARITIES     : u8 =  4;
const ITER_EXPR        : u8 =  5;
const ITER_NESTED      : u8 =  6;
const ITER_SYMBOL      : u8 =  7;
const ITER_ARITY       : u8 =  8;
const ITER_VAR_SYMBOL  : u8 =  9;
const ITER_VAR_ARITY   : u8 = 10;
const ACTION           : u8 = 11;
const BEGIN_RANGE      : u8 = 12;
const FINALIZE_RANGE   : u8 = 13;
const REFER_RANGE      : u8 = 14;

#[allow(unused)]
fn label(l: u8) -> String {
    match l {
        ITER_AT_DEPTH    => { "ITER_AT_DEPTH"      }
        ITER_SYMBOL_SIZE => { "ITER_SYMBOL_SIZE"   }
        ITER_SYMBOLS     => { "ITER_SYMBOLS"       }
        ITER_VARIABLES   => { "ITER_VARIABLES"     }
        ITER_ARITIES     => { "ITER_ARITIES"       }
        ITER_EXPR        => { "ITER_EXPR"          }
        ITER_NESTED      => { "ITER_NESTED"        }
        ITER_SYMBOL      => { "ITER_SYMBOL"        }
        ITER_ARITY       => { "ITER_ARITY"         }
        ITER_VAR_SYMBOL  => { "ITER_VAR_SYMBOL"    }
        ITER_VAR_ARITY   => { "ITER_VAR_ARITY"     }
        ACTION           => { "ACTION"             }
        _                => { return l.to_string() }
    }.to_string()
}

fn all_at_depth<Z : ZipperMoving, F>(loc: &mut Z, level: u32, mut action: F) where F: FnMut(&mut Z) -> () {
    assert!(level > 0);
    let mut i = 0;
    while i < level {
        if loc.descend_first_byte() {
            i += 1
        } else if loc.to_next_sibling_byte() {
        } else if loc.ascend_byte() {
            i -= 1
        } else {
            return;
        }
    }

    while i > 0 {
        if i == level {
            action(loc);
            if loc.to_next_sibling_byte() {
            } else {
                assert!(loc.ascend_byte());
                i -= 1;
            }
        } else if i < level {
            if loc.to_next_sibling_byte() {
                while i < level && loc.descend_first_byte() {
                    i += 1;
                }
            } else {
                if loc.ascend_byte() {
                    i -= 1;
                } else {
                    unreachable!();
                }
            }
        }
    }
}

fn transition<F: FnMut(&mut ReadZipperUntracked<()>) -> ()>(stack: &mut Vec<u8>, loc: &mut ReadZipperUntracked<()>, f: &mut F) {
    // println!("stack {}", stack.iter().map(|x| label(*x)).reduce(|x, y| format!("{} {}", x, y)).unwrap_or("empty".to_string()));
    // println!("label {}", label(*stack.last().unwrap()));
    let last = stack.pop().unwrap();
    match last {
        ACTION => { f(loc) }
        ITER_AT_DEPTH => {
            let size = stack.pop().unwrap();
            if loc.descend_first_k_path(size as usize) {
                transition(stack, loc, f);
                while loc.to_next_k_path(size as usize) {
                    transition(stack, loc, f);
                }
            }
            stack.push(size);
        }
        ITER_NESTED => {
            let arity = stack.pop().unwrap();
            let l = stack.len();
            for _ in 0..arity { stack.push(ITER_EXPR); }
            transition(stack, loc, f);
            stack.truncate(l);
            stack.push(arity)
        }
        ITER_SYMBOL_SIZE => {
            let m = mask_and(loc.child_mask(), SIZES);
            let mut it = pathmap::utils::ByteMaskIter::new(m);

            while let Some(b) = it.next() {
                if let Tag::SymbolSize(s) = byte_item(b) {
                    let buf = [b];
                    if loc.descend_to(buf) {
                        let last = stack.pop().unwrap();
                        stack.push(s);
                        stack.push(last);
                        transition(stack, loc, f);
                        stack.pop();
                        stack.pop();
                        stack.push(last);
                    }
                    loc.ascend(1);
                } else {
                    unreachable!()
                }
            }
        }
        ITER_SYMBOLS => {
            stack.push(ITER_AT_DEPTH);
            stack.push(ITER_SYMBOL_SIZE);
            transition(stack, loc, f);
            stack.pop();
            stack.pop();
        }
        ITER_VARIABLES => {
            let m = mask_and(loc.child_mask(), VARS);
            let mut it = ByteMaskIter::new(m);

            while let Some(b) = it.next() {
                let buf = [b];
                if loc.descend_to(buf) {
                    transition(stack, loc, f);
                }
                loc.ascend(1);
            }
        }
        ITER_ARITIES => {
            let m = mask_and(loc.child_mask(), ARITIES);
            let mut it = ByteMaskIter::new(m);

            while let Some(b) = it.next() {
                if let Tag::Arity(a) = byte_item(b) {
                    let buf = [b];
                    if loc.descend_to(buf) {
                        let last = stack.pop().unwrap();
                        stack.push(a);
                        stack.push(last);
                        transition(stack, loc, f);
                        stack.pop();
                        stack.pop();
                        stack.push(last);
                    }
                    loc.ascend(1);
                } else {
                    unreachable!()
                }
            }
        }
        ITER_EXPR => {
            stack.push(ITER_VARIABLES);
            transition(stack, loc, f);
            stack.pop();

            stack.push(ITER_SYMBOLS);
            transition(stack, loc, f);
            stack.pop();

            stack.push(ITER_NESTED);
            stack.push(ITER_ARITIES);
            transition(stack, loc, f);
            stack.pop();
            stack.pop();
        }
        ITER_SYMBOL => {
            let size = stack.pop().unwrap();
            let mut v = vec![];
            for _ in 0..size { v.push(stack.pop().unwrap()) }
            loc.descend_to(&[item_byte(Tag::SymbolSize(size))]);
            loc.descend_to(&v[..]);
            transition(stack, loc, f);
            loc.ascend(size as usize);
            loc.ascend(1);
            for _ in 0..size { stack.push(v.pop().unwrap()) }
            stack.push(size)
        }
        ITER_VAR_SYMBOL => {
            let size = stack.pop().unwrap();
            let mut v = vec![];
            for _ in 0..size { v.push(stack.pop().unwrap()) }

            stack.push(ITER_VARIABLES);
            transition(stack, loc, f);
            stack.pop();

            loc.descend_to(&[item_byte(Tag::SymbolSize(size))]);
            loc.descend_to(&v[..]);
            transition(stack, loc, f);
            loc.ascend(size as usize);
            loc.ascend(1);
            for _ in 0..size { stack.push(v.pop().unwrap()) }
            stack.push(size)
        }
        ITER_ARITY => {
            let arity = stack.pop().unwrap();
            loc.descend_to(&[item_byte(Tag::Arity(arity))]);
            transition(stack, loc, f);
            loc.ascend(1);
            stack.push(arity);
        }
        ITER_VAR_ARITY => {
            let arity = stack.pop().unwrap();

            stack.push(ITER_VARIABLES);
            transition(stack, loc, f);
            stack.pop();

            loc.descend_to(&[item_byte(Tag::Arity(arity))]);
            transition(stack, loc, f);
            loc.ascend(1);
            stack.push(arity);
        }
        _ => { unreachable!() }
    }
    stack.push(last);
}

fn referential_transition<Z : ZipperMoving + Zipper<()>, F: FnMut(&mut Z) -> ()>(stack: &mut Vec<u8>, loc: &mut Z, references: &mut Vec<(u32, u32)>, f: &mut F) {
    // println!("/stack {}", stack.iter().map(|x| label(*x)).reduce(|x, y| format!("{} {}", x, y)).unwrap_or("empty".to_string()));
    // println!("|path {:?}", serialize(loc.origin_path().unwrap()));
    // println!("|refs {:?}", references);
    // println!("\\label {}", label(*stack.last().unwrap()));
    let last = stack.pop().unwrap();
    match last {
        ACTION => { f(loc) }
        ITER_AT_DEPTH => {
            let size = stack.pop().unwrap();
            all_at_depth(loc, size as _, |loc| referential_transition(stack, loc, references, f));
            stack.push(size);
        }
        ITER_NESTED => {
            let arity = stack.pop().unwrap();
            let l = stack.len();
            for _ in 0..arity { stack.push(ITER_EXPR); }
            referential_transition(stack, loc, references, f);
            stack.truncate(l);
            stack.push(arity)
        }
        ITER_SYMBOL_SIZE => {
            let m = mask_and(loc.child_mask(), SIZES);
            let mut it = ByteMaskIter::new(m);

            while let Some(b) = it.next() {
                if let Tag::SymbolSize(s) = byte_item(b) {
                    let buf = [b];
                    if loc.descend_to(buf) {
                        let last = stack.pop().unwrap();
                        stack.push(s);
                        stack.push(last);
                        referential_transition(stack, loc, references, f);
                        stack.pop();
                        stack.pop();
                        stack.push(last);
                    }
                    loc.ascend(1);
                } else {
                    unreachable!()
                }
            }
        }
        ITER_SYMBOLS => {
            stack.push(ITER_AT_DEPTH);
            stack.push(ITER_SYMBOL_SIZE);
            referential_transition(stack, loc, references, f);
            stack.pop();
            stack.pop();
        }
        ITER_VARIABLES => {
            let m = mask_and(loc.child_mask(), VARS);
            let mut it = ByteMaskIter::new(m);

            while let Some(b) = it.next() {
                let buf = [b];
                if loc.descend_to(buf) {
                    referential_transition(stack, loc, references, f);
                }
                loc.ascend(1);
            }
        }
        ITER_ARITIES => {
            let m = mask_and(loc.child_mask(), ARITIES);
            let mut it = ByteMaskIter::new(m);

            while let Some(b) = it.next() {
                if let Tag::Arity(a) = byte_item(b) {
                    let buf = [b];
                    if loc.descend_to(buf) {
                        let last = stack.pop().unwrap();
                        stack.push(a);
                        stack.push(last);
                        referential_transition(stack, loc, references, f);
                        stack.pop();
                        stack.pop();
                        stack.push(last);
                    }
                    loc.ascend(1);
                } else {
                    unreachable!()
                }
            }
        }
        ITER_EXPR => {
            stack.push(ITER_VARIABLES);
            referential_transition(stack, loc, references, f);
            stack.pop();

            stack.push(ITER_SYMBOLS);
            referential_transition(stack, loc, references, f);
            stack.pop();

            stack.push(ITER_NESTED);
            stack.push(ITER_ARITIES);
            referential_transition(stack, loc, references, f);
            stack.pop();
            stack.pop();
        }
        ITER_SYMBOL => {
            let size = stack.pop().unwrap();
            let mut v = vec![];
            for _ in 0..size { v.push(stack.pop().unwrap()) }
            if loc.descend_to_byte(item_byte(Tag::SymbolSize(size))) {
                if loc.descend_to(&v[..]) {
                    referential_transition(stack, loc, references, f);
                }
                loc.ascend(size as usize);
            }
            loc.ascend_byte();
            for _ in 0..size { stack.push(v.pop().unwrap()) }
            stack.push(size)
        }
        ITER_VAR_SYMBOL => {
            let size = stack.pop().unwrap();
            let mut v = vec![];
            for _ in 0..size { v.push(stack.pop().unwrap()) }

            stack.push(ITER_VARIABLES);
            referential_transition(stack, loc, references, f);
            stack.pop();

            if loc.descend_to_byte(item_byte(Tag::SymbolSize(size))) {
                if loc.descend_to(&v[..]) {
                    referential_transition(stack, loc, references, f);
                }
                loc.ascend(size as usize);
            }
            loc.ascend_byte();
            for _ in 0..size { stack.push(v.pop().unwrap()) }
            stack.push(size)
        }
        ITER_ARITY => {
            let arity = stack.pop().unwrap();
            if loc.descend_to_byte(item_byte(Tag::Arity(arity))) {
                referential_transition(stack, loc, references, f);
            }
            loc.ascend_byte();
            stack.push(arity);
        }
        ITER_VAR_ARITY => {
            let arity = stack.pop().unwrap();

            stack.push(ITER_VARIABLES);
            referential_transition(stack, loc, references, f);
            stack.pop();

            if loc.descend_to_byte(item_byte(Tag::Arity(arity))) {
                referential_transition(stack, loc, references, f);
            }
            loc.ascend_byte();
            stack.push(arity);
        }
        BEGIN_RANGE => {
            references.push((loc.path().len() as u32, 0));
            referential_transition(stack, loc, references, f);
            references.pop();
        }
        FINALIZE_RANGE => {
            references.last_mut().unwrap().1 = loc.path().len() as u32;
            referential_transition(stack, loc, references, f);
            references.last_mut().unwrap().1 = 0;
        }
        REFER_RANGE => {
            let index = stack.pop().unwrap();
            let (begin, end) = references[index as usize];
            let subexpr = Expr { ptr: loc.path()[begin as usize..end as usize].as_ptr().cast_mut() };

            let substack = indiscriminate_bidirectional_matching_stack(&mut ExprZipper::new(subexpr));
            let substack_len = substack.len();
            stack.extend(substack);
            referential_transition(stack, loc, references, f);
            stack.truncate(stack.len() - substack_len);

            // println!("pushing ITER_EXPR but could do {}", serialize(&loc.path()[begin as usize..end as usize]));
            // stack.push(ITER_EXPR);
            // referential_transition(stack, loc, references, f);
            // stack.pop();

            stack.push(index);
        }
        _ => { unreachable!() }
    }
    stack.push(last);
}


fn indiscriminate_bidirectional_matching_stack(ez: &mut ExprZipper) -> Vec<u8> {
    let mut v = vec![];
    loop {
        match ez.item() {
            Ok(Tag::NewVar) | Ok(Tag::VarRef(_)) => {
                v.push(ITER_EXPR);
            }
            Ok(Tag::SymbolSize(_)) => { unreachable!() }
            Err(s) => {
                v.push(ITER_VAR_SYMBOL);
                v.push(s.len() as u8);
                v.extend(s);
            }
            Ok(Tag::Arity(a)) => {
                v.push(ITER_VAR_ARITY);
                v.push(a);
            }
        }
        if !ez.next() {
            v.reverse();
            return v
        }
    }
}

fn referential_bidirectional_matching_stack(ez: &mut ExprZipper) -> Vec<u8> {
    let mut v = vec![];
    loop {
        match ez.item() {
            Ok(Tag::NewVar) => {
                v.push(BEGIN_RANGE);
                v.push(ITER_EXPR);
                v.push(FINALIZE_RANGE);
            }
            Ok(Tag::VarRef(r)) => {
                v.push(REFER_RANGE);
                v.push(r);
            }
            Ok(Tag::SymbolSize(_)) => { unreachable!() }
            Err(s) => {
                v.push(ITER_VAR_SYMBOL);
                v.push(s.len() as u8);
                v.extend(s);
            }
            Ok(Tag::Arity(a)) => {
                v.push(ITER_VAR_ARITY);
                v.push(a);
            }
        }
        if !ez.next() {
            v.reverse();
            return v
        }
    }
}
pub(crate) struct ParDataParser<'a> { count: u64, buf: [u8; 8], write_permit: WritePermit<'a> }

impl <'a> Parser for ParDataParser<'a> {
    fn tokenizer<'r>(&mut self, s: &[u8]) -> &'r [u8] {
        self.count += 1;
        // FIXME hack until either the parser is rewritten or we can take a pointer of the symbol
        self.buf = self.write_permit.get_sym_or_insert(s);
        return unsafe { std::mem::transmute(&self.buf[..]) };
    }
}

impl <'a> ParDataParser<'a> {
    pub(crate) fn new(handle: &'a SharedMappingHandle) -> Self {
        Self {
            count: 3,
            buf: (3u64).to_be_bytes(),
            write_permit: handle.try_aquire_permission().unwrap()
        }
    }
}

type PathCount      = usize;
type NodeCount      = usize;
type AttributeCount = usize;
type SExprCount     = usize;

pub struct SpaceTranscriber<'a, 'b, 'c> { 
    /// count of unnested values == path_count
    path_count : PathCount, 
    wz         : &'c mut WriteZipperUntracked<'a, 'b, ()>,
    pdp        : ParDataParser<'a> }
impl <'a, 'b, 'c> SpaceTranscriber<'a, 'b, 'c> {
    #[inline(always)] fn write<S : Into<String>>(&mut self, s: S) {
        let token = self.pdp.tokenizer(s.into().as_bytes());
        let mut path = vec![item_byte(Tag::SymbolSize(token.len() as u8))];
        path.extend(token);
        self.wz.descend_to(&path[..]);
        self.wz.set_value(());
        self.wz.ascend(path.len());
    }
}
impl <'a, 'b, 'c> crate::json_parser::Transcriber for SpaceTranscriber<'a, 'b, 'c> {
    #[inline(always)] fn descend_index(&mut self, i: usize, first: bool) -> () {
        if first { self.wz.descend_to(&[item_byte(Tag::Arity(2))]); }
        let token = self.pdp.tokenizer(i.to_string().as_bytes());
        self.wz.descend_to(&[item_byte(Tag::SymbolSize(token.len() as u8))]);
        self.wz.descend_to(token);
    }
    #[inline(always)] fn ascend_index(&mut self, i: usize, last: bool) -> () {
        self.wz.ascend(self.pdp.tokenizer(i.to_string().as_bytes()).len() + 1);
        if last { self.wz.ascend(1); }
    }
    #[inline(always)] fn write_empty_array(&mut self) -> () { self.write("[]"); self.path_count += 1; }
    #[inline(always)] fn descend_key(&mut self, k: &str, first: bool) -> () {
        if first { self.wz.descend_to(&[item_byte(Tag::Arity(2))]); }
        let token = self.pdp.tokenizer(k.to_string().as_bytes());
        // let token = k.to_string();
        self.wz.descend_to(&[item_byte(Tag::SymbolSize(token.len() as u8))]);
        self.wz.descend_to(token);
    }
    #[inline(always)] fn ascend_key(&mut self, k: &str, last: bool) -> () {
        let token = self.pdp.tokenizer(k.to_string().as_bytes());
        // let token = k.to_string();
        self.wz.ascend(token.len() + 1);
        if last { self.wz.ascend(1); }
    }
    #[inline(always)] fn write_empty_object(&mut self) -> () { self.write("{}"); self.path_count += 1; }
    #[inline(always)] fn write_string(&mut self, s: &str) -> () { self.write(s); self.path_count += 1; }
    #[inline(always)] fn write_number(&mut self, negative: bool, mantissa: u64, exponent: i16) -> () {
        let mut s = String::new();
        if negative { s.push('-'); }
        s.push_str(mantissa.to_string().as_str());
        if exponent != 0 { s.push('e'); s.push_str(exponent.to_string().as_str()); }
        self.write(s);
        self.path_count += 1;
    }
    #[inline(always)] fn write_true(&mut self) -> () { self.write("true"); self.path_count += 1; }
    #[inline(always)] fn write_false(&mut self) -> () { self.write("false"); self.path_count += 1; }
    #[inline(always)] fn write_null(&mut self) -> () { self.write("null"); self.path_count += 1; }
    #[inline(always)] fn begin(&mut self) -> () {}
    #[inline(always)] fn end(&mut self) -> () {}
}

#[macro_export]
macro_rules! expr {
    ($space:ident, $s:literal) => {{
        let mut src = parse!($s);
        let q = Expr{ ptr: src.as_mut_ptr() };
        let mut pdp = ParDataParser::new(&$space.sm);
        let mut buf = [0u8; 2048];
        let p = Expr{ ptr: buf.as_mut_ptr() };
        let used = q.substitute_symbols(&mut ExprZipper::new(p), |x| pdp.tokenizer(x));
        unsafe {
            let b = std::alloc::alloc(std::alloc::Layout::array::<u8>(used.len()).unwrap());
            std::ptr::copy_nonoverlapping(p.ptr, b, used.len());
            Expr{ ptr: b }
        }
    }};
}

#[macro_export]
macro_rules! sexpr {
    ($space:ident, $e:expr) => {{
        let mut v = vec![];
        $e.serialize(&mut v, |s| {
            let symbol = i64::from_be_bytes(s.try_into().unwrap()).to_be_bytes();
            let mstr = $space.sm.get_bytes(symbol).map(unsafe { |x| std::str::from_utf8_unchecked(x) });
            // println!("symbol {symbol:?}, bytes {mstr:?}");
            unsafe { std::mem::transmute(mstr.expect(format!("failed to look up {:?}", symbol).as_str())) }
        });
        String::from_utf8(v).unwrap()
    }};
}

impl Space {
    pub fn new() -> Self {
        Self { btm: BytesTrieMap::new(), sm: SharedMapping::new() }
    }


    // Remy : we need to be able to reconstruct the map to do exports within the server
    #[doc(hidden)]
    /// Although not memory unsafe, the caller of this function is given the burden of passing the correct [`SharedMapping`]
    /// to interpret the symbols embedded in the map.
    /// It has been made unsafe to describe the fact that it cannot guarantee with a Result that the mapping passed in is valid.
    pub unsafe fn reconstruct(btm : BytesTrieMap<()>, sm : SharedMappingHandle) -> Space{
        Space {
            btm,
            sm,
        }
    }

    pub fn statistics(&self) {
        println!("val count {}", self.btm.val_count());
    }

    fn write_zipper_unchecked<'a>(&'a self) -> WriteZipperUntracked<'a, 'a, ()> {
        unsafe { (&self.btm as *const BytesTrieMap<()>).cast_mut().as_mut().unwrap().write_zipper() }
    }

    pub fn load_csv(&mut self, r: &str) -> Result<PathCount, String> {
        let mut i = 0;
        let mut stack = [0u8; 2048];
        let mut pdp = ParDataParser::new(&self.sm);
        for sv in r.as_bytes().split(|&x| x == b'\n') {
            if sv.len() == 0 { continue }
            let mut a = 0;
            let e = Expr{ ptr: stack.as_mut_ptr() };
            let mut ez = ExprZipper::new(e);
            ez.loc += 1;
            for symbol in sv.split(|&x| x == b',') {
                let internal = pdp.tokenizer(symbol);
                ez.write_symbol(&internal[..]);
                ez.loc += internal.len() + 1;
                a += 1;
            }
            let total = ez.loc;
            ez.reset();
            ez.write_arity(a);
            self.btm.insert(&stack[..total], ());
            i += 1;
        }

        Ok(i)
    }

    pub fn load_json(&mut self, r: &str) -> Result<PathCount, String> {
        let mut wz = self.write_zipper_unchecked();
        let mut st = SpaceTranscriber{ path_count: 0, wz: &mut wz, pdp: ParDataParser::new(&self.sm) };
        let mut p = crate::json_parser::Parser::new(r);
        p.parse(&mut st).map_err(|e| format!("{e}"))?;
        Ok(st.path_count)
    }

    pub fn load_neo4j_triples(&mut self, uri: &str, user: &str, pass: &str) -> Result<PathCount, String> {
        use neo4rs::*;
        let graph = Graph::new(uri, user, pass).unwrap();

        let rt = tokio::runtime::Builder::new_current_thread()
          .enable_io()
          .build()
          .unwrap();
        let mut pdp = ParDataParser::new(&self.sm);

        let mut count = 0;

        let mut result = rt.block_on(graph.execute(
            query("MATCH (s)-[p]->(o) RETURN id(s), id(p), id(o)"))).unwrap();
        let spo_symbol = pdp.tokenizer("SPO".as_bytes());
        while let Ok(Some(row)) = rt.block_on(result.next()) {
            let s: i64 = row.get("id(s)").unwrap();
            let p: i64 = row.get("id(p)").unwrap();
            let o: i64 = row.get("id(o)").unwrap();
            let mut buf = [0u8; 64];
            let e = Expr{ ptr: buf.as_mut_ptr() };
            let mut ez = ExprZipper::new(e);
            ez.write_arity(4);
            ez.loc += 1;
            {
                ez.write_symbol(&spo_symbol[..]);
                ez.loc += spo_symbol.len() + 1;
            }
            {
                let internal = pdp.tokenizer(&s.to_be_bytes());
                ez.write_symbol(&internal[..]);
                ez.loc += internal.len() + 1;
            }
            {
                let internal = pdp.tokenizer(&p.to_be_bytes());
                ez.write_symbol(&internal[..]);
                ez.loc += internal.len() + 1;
            }
            {
                let internal = pdp.tokenizer(&o.to_be_bytes());
                ez.write_symbol(&internal[..]);
                ez.loc += internal.len() + 1;
            }
            // space.
            self.btm.insert(ez.span(), ());
            count += 1;
        }
        Ok(count)
    }

    pub fn load_neo4j_node_properties(&mut self, uri: &str, user: &str, pass: &str) -> Result<(NodeCount, AttributeCount), String> {
        use neo4rs::*;
        let graph = Graph::new(uri, user, pass).unwrap();

        let rt = tokio::runtime::Builder::new_current_thread()
          .enable_io()
          .build()
          .unwrap();
        let mut pdp = ParDataParser::new(&self.sm);
        let zh = self.btm.zipper_head();
        let mut wz = zh.write_zipper_at_exclusive_path(&[]).unwrap();
        let sa_symbol = pdp.tokenizer("NKV".as_bytes());
        let mut nodes = 0;
        let mut attributes = 0;

        wz.descend_to_byte(item_byte(Tag::Arity(4)));
        wz.descend_to_byte(item_byte(Tag::SymbolSize(sa_symbol.len() as _)));
        wz.descend_to(sa_symbol);

        let mut result = rt.block_on(graph.execute(
            query("MATCH (s) RETURN id(s), s"))
        ).unwrap();
        while let Ok(Some(row)) = rt.block_on(result.next()) {
            let s: i64 = row.get("id(s)").unwrap();
            let internal_s = pdp.tokenizer(&s.to_be_bytes());
            wz.descend_to_byte(item_byte(Tag::SymbolSize(internal_s.len() as _)));
            wz.descend_to(internal_s);

            let a: BoltMap = row.get("s").unwrap();

            for (bs, bt) in a.value.iter() {
                let internal_k = pdp.tokenizer(bs.value.as_bytes());
                wz.descend_to_byte(item_byte(Tag::SymbolSize(internal_k.len() as _)));
                wz.descend_to(internal_k);

                let BoltType::String(bv) = bt else { unreachable!() };

                let internal_v = pdp.tokenizer(bv.value.as_bytes());
                wz.descend_to_byte(item_byte(Tag::SymbolSize(internal_v.len() as _)));
                wz.descend_to(internal_v);

                wz.set_value(());

                wz.ascend(internal_v.len() + 1);

                wz.ascend(internal_k.len() + 1);
                attributes += 1;
            }

            wz.ascend(internal_s.len() + 1);
            nodes += 1;
            if nodes % 1000000 == 0 {
                println!("{nodes} {attributes}");
            }
        }
        Ok((nodes, attributes))
    }

    pub fn load_sexpr(&mut self, r: &str) -> Result<SExprCount, String> {
        let mut it = Context::new(r.as_bytes());

        let mut i = 0;
        let mut stack = [0u8; 2048];
        let mut parser = ParDataParser::new(&self.sm);
        loop {
            let mut ez = ExprZipper::new(Expr{ptr: stack.as_mut_ptr()});
            match parser.sexpr(&mut it, &mut ez) {
                Ok(()) => { self.btm.insert(&stack[..ez.loc], ()); }
                Err(ParserError::InputFinished) => { break }
                Err(other) => { panic!("{:?}", other) }
            }
            i += 1;
            it.variables.clear();
        }
        Ok(i)
    }

    pub fn dump_as_sexpr<W : Write>(&self, w: &mut W) -> Result<PathCount, String> {
        let mut rz = self.btm.read_zipper();

        let t0 = Instant::now();
        let mut i = 0;
        loop {
            match rz.to_next_val() {
                None => { break }
                Some(()) => {
                    let path = rz.origin_path().unwrap();
                    let e = Expr { ptr: path.as_ptr().cast_mut() };
                    e.serialize(w, |s| {
                        let symbol = i64::from_be_bytes(s.try_into().unwrap()).to_be_bytes();
                        let mstr = self.sm.get_bytes(symbol).map(unsafe { |x| std::str::from_utf8_unchecked(x) });
                        #[cfg(debug_assertions)]
                        println!("symbol {symbol:?}, bytes {mstr:?}");
                        unsafe { std::mem::transmute(mstr.expect(format!("failed to look up {:?}", symbol).as_str())) }
                    });
                    w.write(&[b'\n']).map_err(|x| x.to_string())?;
                    i += 1;
                }
            }
        }
        println!("dumping took {} ms", t0.elapsed().as_millis());
        Ok(i)
    }

    pub fn backup_symbols<OutFilePath : AsRef<std::path::Path>>(&self, path: OutFilePath) -> Result<(), std::io::Error>  {
        self.sm.serialize(path)
    }

    pub fn restore_symbols(&mut self, path: impl AsRef<std::path::Path>) -> Result<(), std::io::Error> {
        self.sm = bucket_map::SharedMapping::deserialize(path)?;
        Ok(())
    }

    pub fn backup_as_dag<OutFilePath : AsRef<std::path::Path>>(&self, path: OutFilePath) -> Result<(), std::io::Error> {
        pathmap::serialization::write_trie("neo4j triples", self.btm.read_zipper(),
                                           |_v, _b| pathmap::serialization::ValueSlice::Read(&[]),
                                           path.as_ref()).map(|_| ())
    }

    pub fn restore_from_dag(&mut self, path: impl AsRef<std::path::Path>) -> Result<(), std::io::Error> {
        self.btm = pathmap::serialization::deserialize_file(path, |_| ())?;
        Ok(())
    }

<<<<<<< HEAD
    pub fn backup_as_paths<OutFilePath : AsRef<std::path::Path>>(&self, path: OutFilePath) -> Result<pathmap::path_serialization::SerializationStats, std::io::Error> {
=======
    pub fn backup_paths<OutDirPath : AsRef<std::path::Path>>(&self, path: OutDirPath) -> Result<pathmap::path_serialization::SerializationStats, std::io::Error> {
>>>>>>> 2a880e46
        let mut file = File::create(path).unwrap();
        pathmap::path_serialization::serialize_paths_(self.btm.read_zipper(), &mut file)
    }

<<<<<<< HEAD
    pub fn restore_as_paths<OutFilePath : AsRef<std::path::Path>>(&mut self, path: OutFilePath) -> Result<pathmap::path_serialization::DeserializationStats, std::io::Error> {
=======
    pub fn restore_paths<OutDirPath : AsRef<std::path::Path>>(&mut self, path: OutDirPath) -> Result<pathmap::path_serialization::DeserializationStats, std::io::Error> {
>>>>>>> 2a880e46
        let mut file = File::open(path).unwrap();
        pathmap::path_serialization::deserialize_paths(self.btm.write_zipper(), &mut file, |_, _| ())
    }

    pub fn query<F : FnMut(Expr) -> ()>(&self, pattern: Expr, mut effect: F) {
        let mut rz = self.btm.read_zipper();
        let mut pz = ExprZipper::new(pattern);
        let mut stack = vec![ACTION];
        stack.extend(indiscriminate_bidirectional_matching_stack(&mut pz));
        transition(&mut stack, &mut rz, &mut |loc| {
            let e = Expr { ptr: loc.origin_path().unwrap().as_ptr().cast_mut() };
            effect(e);
        });
    }

    pub fn transform(&mut self, pattern: Expr, template: Expr) {
        // todo take read zipper at static pattern prefix
        let mut rz = self.btm.read_zipper();
        // todo take write zipper at static template prefix
        let mut wz = self.write_zipper_unchecked();
        let mut pz = ExprZipper::new(pattern);
        // todo create feedback signal from ExprZipper to buffer size
        let mut buffer = [0u8; 512];
        let mut stack = vec![ACTION];
        // todo generate matching from dynamic postfix
        stack.extend(indiscriminate_bidirectional_matching_stack(&mut pz));
        // todo transition should gather pattern bindings
        transition(&mut stack, &mut rz, &mut |loc| {
            // todo split Readable and Writeable Expr
            let e = Expr { ptr: loc.origin_path().unwrap().as_ptr().cast_mut() };
            let mut oz = ExprZipper::new(Expr { ptr: buffer.as_mut_ptr() });
            // todo generate transform(Data) functions outside of transition
            match e.transformData(pattern, template, &mut oz) {
                Ok(()) => {
                    // todo (here and below) descend to dynamic path and reset/ascend to static prefix
                    // println!("{}", sexpr!(self, oz.root));
                    wz.descend_to(&buffer[..oz.loc]);
                    wz.set_value(());
                    wz.reset()
                }
                Err(ExtractFailure::IntroducedVar()) | Err(ExtractFailure::RecurrentVar(_)) => {
                    // upgrade to full unification
                    // println!("full unification");
                    match e.transform(pattern, template) {
                        Ok(e) => {
                            wz.descend_to(unsafe { &*e.span() });
                            wz.set_value(());
                            wz.reset()
                        }
                        _ => {

                        }
                    }
                }
                _ => {}
            }
        });
    }

    pub fn transform_multi(&mut self, patterns: &[Expr], template: Expr) {
        #![allow(unused)]
        let mut arity_hack = BytesTrieMap::new();
        arity_hack.write_zipper_at_path(&[item_byte(Tag::Arity(patterns.len() as _))]).graft(&self.btm.read_zipper());
        let mut rz = arity_hack.read_zipper();
        let mut prz = pathmap::experimental::ProductZipper::new(rz, patterns[1..].iter().map(|_| self.btm.read_zipper()));
        let mut wz = self.write_zipper_unchecked();

        let mut buffer = [0u8; 512];
        let mut stack = vec![ACTION];

        let mut compound_vec = vec![item_byte(Tag::Arity(patterns.len() as _))];
        for pattern in patterns.iter() {
            compound_vec.extend_from_slice(unsafe { &*pattern.span() });
        }
        // for pattern in patterns.iter().rev() {
        //     let mut pz = ExprZipper::new(*pattern);
        //     stack.extend(referential_bidirectional_matching_stack(&mut pz));
        // }
        // stack.push(patterns.len() as u8);
        // stack.push(ITER_ARITIES);
        let mut compound = Expr{ ptr: compound_vec.as_mut_ptr() };
        println!("cq {:?}", sexpr!(self, compound));
        stack.extend(referential_bidirectional_matching_stack(&mut ExprZipper::new(compound)));

        let mut references: Vec<(u32, u32)> = vec![];
        let mut candidate = 0;
        referential_transition(&mut stack, &mut prz, &mut references, &mut |loc| {
            let e = Expr { ptr: loc.origin_path().unwrap().as_ptr().cast_mut() };
            println!("{candidate} {:?}", sexpr!(self, e));
            candidate += 1;
        });
    }

    pub(crate) fn _done(self) -> ! {
        // let counters = pathmap::counters::Counters::count_ocupancy(&self.btm);
        // counters.print_histogram_by_depth();
        // counters.print_run_length_histogram();
        // counters.print_list_node_stats();
        // println!("#symbols {}", self.sm.symbol_count());
        process::exit(0);
    }

    pub fn into_map(self) -> BytesTrieMap<()> {
        self.btm
    }
}<|MERGE_RESOLUTION|>--- conflicted
+++ resolved
@@ -869,20 +869,12 @@
         Ok(())
     }
 
-<<<<<<< HEAD
-    pub fn backup_as_paths<OutFilePath : AsRef<std::path::Path>>(&self, path: OutFilePath) -> Result<pathmap::path_serialization::SerializationStats, std::io::Error> {
-=======
     pub fn backup_paths<OutDirPath : AsRef<std::path::Path>>(&self, path: OutDirPath) -> Result<pathmap::path_serialization::SerializationStats, std::io::Error> {
->>>>>>> 2a880e46
         let mut file = File::create(path).unwrap();
         pathmap::path_serialization::serialize_paths_(self.btm.read_zipper(), &mut file)
     }
 
-<<<<<<< HEAD
-    pub fn restore_as_paths<OutFilePath : AsRef<std::path::Path>>(&mut self, path: OutFilePath) -> Result<pathmap::path_serialization::DeserializationStats, std::io::Error> {
-=======
     pub fn restore_paths<OutDirPath : AsRef<std::path::Path>>(&mut self, path: OutDirPath) -> Result<pathmap::path_serialization::DeserializationStats, std::io::Error> {
->>>>>>> 2a880e46
         let mut file = File::open(path).unwrap();
         pathmap::path_serialization::deserialize_paths(self.btm.write_zipper(), &mut file, |_, _| ())
     }
