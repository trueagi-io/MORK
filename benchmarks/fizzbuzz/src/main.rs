use std::time::Instant;
use mork_bytestring::*;
use pathmap::trie_map::BytesTrieMap;
use pathmap::zipper::*;

fn main() {
    let n = 100000;

    let mut space = BytesTrieMap::<()>::new();
    let space_head = space.zipper_head();

    let t0 = Instant::now();

    {
        let mut m3_path = vec![Tag::Arity(2).byte()];
        let m3_symbol = "m3".as_bytes();
        m3_path.push(Tag::SymbolSize(m3_symbol.len() as u8).byte());
        m3_path.extend(m3_symbol);
        let mut m3_zipper = unsafe{ space_head.write_zipper_at_exclusive_path_unchecked(&m3_path[..]) };
        // println!("m3_zipper        @ {m3_path:?}");

<<<<<<< HEAD
        m3_zipper.descend_to(&[Tag::SymbolSize(4 as u8).byte()]);
        m3_zipper.graft_map(BytesTrieMap::range::<true, u32>(3, n as u32, 3, ()));
=======
        m3_zipper.descend_to(&[item_byte(Tag::SymbolSize(4 as u8))]);
        m3_zipper.graft_map(pathmap::utils::ints::gen_int_range(3, n as u32, 3, ()));
>>>>>>> b6355243
        m3_zipper.reset();

        let mut m5_path = vec![Tag::Arity(2).byte()];
        let m5_symbol = "m5".as_bytes();
        m5_path.push(Tag::SymbolSize(m5_symbol.len() as u8).byte());
        m5_path.extend(m5_symbol);
        let mut m5_zipper = unsafe{ space_head.write_zipper_at_exclusive_path_unchecked(&m5_path[..]) };
        // println!("m5_zipper        @ {m5_path:?}");

<<<<<<< HEAD
        m5_zipper.descend_to(&[Tag::SymbolSize(4 as u8).byte()]);
        m5_zipper.graft_map(BytesTrieMap::range::<true, u32>(5, n as u32, 5, ()));
=======
        m5_zipper.descend_to(&[item_byte(Tag::SymbolSize(4 as u8))]);
        m5_zipper.graft_map(pathmap::utils::ints::gen_int_range(5, n as u32, 5, ()));
>>>>>>> b6355243
        m5_zipper.reset();

        let mut r_path = vec![Tag::Arity(2).byte()];
        let r_symbol = "r".as_bytes();
        r_path.push(Tag::SymbolSize(r_symbol.len() as u8).byte());
        r_path.extend(r_symbol);
        let mut r_zipper = unsafe{ space_head.write_zipper_at_exclusive_path_unchecked(&r_path[..]) };
        // println!("r_zipper         @ {r_path:?}");

<<<<<<< HEAD
        r_zipper.descend_to(&[Tag::SymbolSize(4 as u8).byte()]);
        r_zipper.graft_map(BytesTrieMap::range::<true, u32>(1, n as u32, 1, ()));
=======
        r_zipper.descend_to(&[item_byte(Tag::SymbolSize(4 as u8))]);
        r_zipper.graft_map(pathmap::utils::ints::gen_int_range(1, n as u32, 1, ()));
>>>>>>> b6355243
        r_zipper.reset();

        let mut m35_path = vec![Tag::Arity(2).byte()];
        let m35_symbol = "m35".as_bytes();
        m35_path.push(Tag::SymbolSize(m35_symbol.len() as u8).byte());
        m35_path.extend(m35_symbol);
        let mut m35_zipper = unsafe{ space_head.write_zipper_at_exclusive_path_unchecked(&m35_path[..]) };
        // println!("m35_zipper       @ {m35_path:?}");

        m35_zipper.meet_2(&m3_zipper, &m5_zipper);

        let mut m3n5_path = vec![Tag::Arity(2).byte()];
        let m3n5_symbol = "m3n5".as_bytes();
        m3n5_path.push(Tag::SymbolSize(m3n5_symbol.len() as u8).byte());
        m3n5_path.extend(m3n5_symbol);
        let mut m3n5_zipper = unsafe{ space_head.write_zipper_at_exclusive_path_unchecked(&m3n5_path[..]) };
        // println!("m3n5_zipper      @ {m3n5_path:?}");

        m3n5_zipper.graft(&m5_zipper);
        m3n5_zipper.subtract(&m3_zipper);

        let mut m5n3_path = vec![Tag::Arity(2).byte()];
        let m5n3_symbol = "m5n3".as_bytes();
        m5n3_path.push(Tag::SymbolSize(m5n3_symbol.len() as u8).byte());
        m5n3_path.extend(m5n3_symbol);
        let mut m5n3_zipper = unsafe{ space_head.write_zipper_at_exclusive_path_unchecked(&m5n3_path[..]) };
        // println!("m5n3_zipper      @ {m5n3_path:?}");

        m5n3_zipper.graft(&m3_zipper);
        m5n3_zipper.subtract(&m5_zipper);

        let mut m3m5_path = vec![Tag::Arity(2).byte()];
        let m3m5_symbol = "m3m5".as_bytes();
        m3m5_path.push(Tag::SymbolSize(m3m5_symbol.len() as u8).byte());
        m3m5_path.extend(m3m5_symbol);
        let mut m3m5_zipper = unsafe{ space_head.write_zipper_at_exclusive_path_unchecked(&m3m5_path[..]) };
        // println!("m3m5_zipper      @ {m3m5_path:?}");

        m3m5_zipper.graft(&m3_zipper);
        m3m5_zipper.join(&m5_zipper);

        let mut n3n5_path = vec![Tag::Arity(2).byte()];
        let n3n5_symbol = "n3n5".as_bytes();
        n3n5_path.push(Tag::SymbolSize(n3n5_symbol.len() as u8).byte());
        n3n5_path.extend(n3n5_symbol);
        let mut n3n5_zipper = unsafe{ space_head.write_zipper_at_exclusive_path_unchecked(&n3n5_path[..]) };
        // println!("n3n5_zipper      @ {n3n5_path:?}");

        n3n5_zipper.graft(&r_zipper);
        n3n5_zipper.subtract(&m3m5_zipper);

        drop(m3_zipper);
        drop(m5_zipper);
        drop(r_zipper);

        let mut fizzbuzz_path = vec![Tag::Arity(2).byte()];
        let fizzbuzz_symbol = "FizzBuzz".as_bytes();
        fizzbuzz_path.push(Tag::SymbolSize(fizzbuzz_symbol.len() as u8).byte());
        fizzbuzz_path.extend(fizzbuzz_symbol);
        let mut fizz_buzz_zipper = unsafe{ space_head.write_zipper_at_exclusive_path_unchecked(&fizzbuzz_path[..]) };
        // println!("fizz_buzz_zipper @ {fizzbuzz_path:?}");
        fizz_buzz_zipper.graft(&m35_zipper);

        let mut nothing_path = vec![Tag::Arity(2).byte()];
        let nothing_symbol = "Nothing".as_bytes();
        nothing_path.push(Tag::SymbolSize(nothing_symbol.len() as u8).byte());
        nothing_path.extend(nothing_symbol);
        let mut nothing_zipper = unsafe{ space_head.write_zipper_at_exclusive_path_unchecked(&nothing_path) };
        // println!("nothing_zipper   @ {nothing_path:?}");
        nothing_zipper.graft(&n3n5_zipper);

        let mut fizz_path = vec![Tag::Arity(2).byte()];
        let fizz_symbol = "Fizz".as_bytes();
        fizz_path.push(Tag::SymbolSize(fizz_symbol.len() as u8).byte());
        fizz_path.extend(fizz_symbol);
        let mut fizz_zipper = unsafe{ space_head.write_zipper_at_exclusive_path_unchecked(&fizz_path) };
        // println!("fizz_zipper      @ {fizz_path:?}");
        fizz_zipper.graft(&m3n5_zipper);

        let mut buzz_path = vec![Tag::Arity(2).byte()];
        let buzz_symbol = "Buzz".as_bytes();
        buzz_path.push(Tag::SymbolSize(buzz_symbol.len() as u8).byte());
        buzz_path.extend(buzz_symbol);
        let mut buzz_zipper = unsafe{ space_head.write_zipper_at_exclusive_path_unchecked(&buzz_symbol) };
        // println!("buzz_zipper      @ {buzz_symbol:?}");
        buzz_zipper.graft(&m5n3_zipper);
    }
    drop(space_head);

    println!("fizzbuzz took {} microseconds", t0.elapsed().as_micros());
    println!("space size {}", space.val_count());

    // let mut cs = space.cursor();
    // loop {
    //     match cs.next() {
    //         None => { break }
    //         Some((k, v)) => {
    //             println!("cursor {:?}", k);
    //             println!("cursor {:?}", unsafe { std::str::from_utf8_unchecked(k.as_ref()) });
    //             // ExprZipper::new(Expr{ ptr: unsafe { std::mem::transmute::<*const u8, *mut u8>(k.as_ptr()) } }).traverse(0); println!();
    //         }
    //     }
    // }
    /*
    iter-optimization 100_000
    fizzbuzz took 11432 microseconds
    space size 399995
    real    0m0.013s
    user    0m0.008s
    sys     0m0.005s

    master 100_000
    fizzbuzz took 10979 microseconds
    space size 399995
    real    0m0.013s
    user    0m0.011s
    sys     0m0.002s
     */
}<|MERGE_RESOLUTION|>--- conflicted
+++ resolved
@@ -19,13 +19,8 @@
         let mut m3_zipper = unsafe{ space_head.write_zipper_at_exclusive_path_unchecked(&m3_path[..]) };
         // println!("m3_zipper        @ {m3_path:?}");
 
-<<<<<<< HEAD
         m3_zipper.descend_to(&[Tag::SymbolSize(4 as u8).byte()]);
-        m3_zipper.graft_map(BytesTrieMap::range::<true, u32>(3, n as u32, 3, ()));
-=======
-        m3_zipper.descend_to(&[item_byte(Tag::SymbolSize(4 as u8))]);
         m3_zipper.graft_map(pathmap::utils::ints::gen_int_range(3, n as u32, 3, ()));
->>>>>>> b6355243
         m3_zipper.reset();
 
         let mut m5_path = vec![Tag::Arity(2).byte()];
@@ -35,13 +30,8 @@
         let mut m5_zipper = unsafe{ space_head.write_zipper_at_exclusive_path_unchecked(&m5_path[..]) };
         // println!("m5_zipper        @ {m5_path:?}");
 
-<<<<<<< HEAD
         m5_zipper.descend_to(&[Tag::SymbolSize(4 as u8).byte()]);
-        m5_zipper.graft_map(BytesTrieMap::range::<true, u32>(5, n as u32, 5, ()));
-=======
-        m5_zipper.descend_to(&[item_byte(Tag::SymbolSize(4 as u8))]);
         m5_zipper.graft_map(pathmap::utils::ints::gen_int_range(5, n as u32, 5, ()));
->>>>>>> b6355243
         m5_zipper.reset();
 
         let mut r_path = vec![Tag::Arity(2).byte()];
@@ -51,13 +41,8 @@
         let mut r_zipper = unsafe{ space_head.write_zipper_at_exclusive_path_unchecked(&r_path[..]) };
         // println!("r_zipper         @ {r_path:?}");
 
-<<<<<<< HEAD
         r_zipper.descend_to(&[Tag::SymbolSize(4 as u8).byte()]);
-        r_zipper.graft_map(BytesTrieMap::range::<true, u32>(1, n as u32, 1, ()));
-=======
-        r_zipper.descend_to(&[item_byte(Tag::SymbolSize(4 as u8))]);
         r_zipper.graft_map(pathmap::utils::ints::gen_int_range(1, n as u32, 1, ()));
->>>>>>> b6355243
         r_zipper.reset();
 
         let mut m35_path = vec![Tag::Arity(2).byte()];
